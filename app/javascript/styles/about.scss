.about-body {
  .wrapper {
    max-width: 600px;
    margin: 20px auto 0;
    color: $white;
    padding: 30px 50px 50px;
    background: rgba(lighten($black, 10%),0.8);
    border-radius: 10px;

    &.thicc {
      max-width: 800px;
    }
    ul.fa-ul {
      list-style: none;
    }
  }

  h1 {
    font: 46px/52px 'mastodon-font-sans-serif', sans-serif;
    font-weight: 600;
    margin-bottom: 20px;
    color: $ui-highlight-color;
    padding: 20px 0;

    img {
      margin-bottom: -5px;
      margin-right: 5px;
      width: 46px;
      height: 46px;
    }
  }

  h2 {
    font-family: 'mastodon-font-display', sans-serif;
    font-size: 24px;
    line-height: 28px;
    font-weight: 400;
    margin-bottom: 20px;
    color: lighten($white, 5%);
  }

  h3 {
    font-family: 'mastodon-font-display', sans-serif;
    font-size: 20px;
    line-height: 28px;
    font-weight: 400;
    margin-bottom: 20px;
    color: lighten($ui-secondary-color, 10%);
  }

  ul,
  ol {
    list-style: inherit;
    margin-left: 20px;

    &[type='a'] {
      list-style-type: lower-alpha;
    }

    &[type='i'] {
      list-style-type: lower-roman;
    }
  }

  li > ol,
  li > ul {
    margin-top: 20px;
  }

  p,
  li {
    font: 16px/28px 'mastodon-font-sans-serif', sans-serif;
    font-weight: 400;
    margin-bottom: 12px;

    a {
      color: $ui-highlight-color;
      text-decoration: underline;
    }
  }

  em {
    display: inline-block;
    padding: 7px 7px 5px;
    margin: 0 2px;
    background: $ui-primary-color;
    color: $ui-base-color;
    font: 16px/16px 'mastodon-font-sans-serif', sans-serif;
    font-weight: 300;
  }

  .screenshot {
    box-shadow: 0 0 15px rgba($base-shadow-color, 0.4);
    margin-bottom: 26px;

    img {
      max-width: 100%;
      height: auto;
      display: block;
    }
  }

  .actions {
    overflow: hidden;
    margin-bottom: 20px;

    .info {
      float: right;
      text-align: right;
      line-height: 36px;

      a {
        color: lighten($ui-primary-color,20%);
        text-decoration: underline;
      }
    }
  }

  @media screen and (max-width: 625px) {
    .wrapper {
      padding: 20px;
    }
  }
}

.information-board {
  background: darken($ui-base-color, 4%);
  padding: 40px 0;

  .panel {
    position: absolute;
    width: 280px;
    box-sizing: border-box;
    background: darken($ui-base-color, 8%);
    padding: 20px;
    padding-top: 10px;
    border-radius: 4px 4px 0 0;
    right: 0;
    bottom: -40px;

    .panel-header {
      font-family: 'mastodon-font-display', sans-serif;
      font-size: 14px;
      line-height: 24px;
      font-weight: 500;
      color: $ui-base-lighter-color;
      padding-bottom: 5px;
      margin-bottom: 15px;
      border-bottom: 1px solid lighten($ui-base-color, 4%);
      text-overflow: ellipsis;
      white-space: nowrap;
      overflow: hidden;

      span {
        font-weight: 400;
        color: lighten($ui-base-color, 34%);
      }
    }
  }

  .container {
    position: relative;
    padding-right: 280px + 15px;
  }

  .information-board-sections {
    display: flex;
    justify-content: space-between;
  }

  .section {
    flex: 1 0 0;
    font: 16px/28px 'mastodon-font-sans-serif', sans-serif;
    text-align: right;
    padding: 0 15px;

    span,
    strong {
      display: block;
    }

    span {
      font-size: 16px;

      &:last-child {
<<<<<<< HEAD
        color: lighten($ui-secondary-color, 20%);
        font-size: 14px;
=======
        color: $ui-secondary-color;
>>>>>>> 6957c5b5
      }
    }

    strong {
      font-weight: 500;
      font-size: 32px;
      line-height: 48px;
      color: $classic-base-color;
    }
  }

  @media screen and (max-width: 500px) {
    flex-direction: column;

    .section {
      text-align: left;
    }
  }
}

.owner {
  text-align: center;

  .avatar {
    width: 80px;
    height: 80px;
    margin: 0 auto;
    margin-bottom: 15px;

    img {
      display: block;
      width: 80px;
      height: 80px;
      border-radius: 48px;
    }
  }

  .name {
    font-size: 14px;

    a {
      display: block;
      color: lighten($primary-text-color, 50%);
      text-decoration: none;

      &:hover {
        .display_name {
          text-decoration: underline;
        }
      }
    }

    .username {
      display: block;
      color: lighten($ui-primary-color, 50%);
    }
  }
}

<<<<<<< HEAD
.contact-email {
  text-align: center;
  margin: 40px 0;

  strong {
    display: block;
    color: lighten($primary-text-color, 50%);
    word-break: break-word;
  }
}

.sidebar-layout {
  display: flex;

  .main {
    flex: 1 1 auto;
    padding: 14px 0;

    .panel {
      padding-right: 14px;
    }
  }

  .sidebar {
    border-left: 1px solid lighten($ui-base-color, 30%);
    width: 200px;
    flex: 0 0 auto;
  }

  .panel {
    .panel-header {
      background: lighten($ui-base-color, 10%);
      padding: 7px 14px;
      text-transform: uppercase;
      font-size: 12px;
      font-weight: 500;
      color: $primary-text-color;
    }

    .panel-body {
      padding: 14px;
    }

    .panel-list {
      ul {
        list-style: none;
        margin: 0;

        li {
          margin: 0;
          font-family: inherit;
          font-size: 13px;
          line-height: 18px;

          a {
            display: block;
            padding: 7px 14px;
            color: rgba(lighten($primary-text-color, 50%), 0.7);
            text-decoration: none;
            transition: all 200ms linear;

            i.fa {
              margin-right: 5px;
            }

            &:hover {
              color: $primary-text-color;
              background-color: darken($ui-base-color, 5%);
              transition: all 100ms linear;
            }

            &.selected {
              color: $primary-text-color;
              background-color: $ui-highlight-color;

              &:hover {
                background-color: lighten($ui-highlight-color, 5%);
              }
            }
          }
        }
      }
    }
  }

  @media screen and (max-width: 625px) {
    flex-direction: column;

    .sidebar {
      border: 1px solid lighten($ui-base-color, 10%);
      width: auto;
    }
  }
}

.features-list__row,
.ruless-list__row{
=======
.features-list__row {
>>>>>>> 6957c5b5
  display: flex;
  padding: 10px 0;
  justify-content: space-between;

  &:first-child {
    padding-top: 0;
  }

  .visual {
    flex: 0 0 auto;
    display: flex;
    align-items: center;
    margin-left: 15px;

    .fa {
      display: block;
      color: $ui-primary-color;
      font-size: 48px;
    }
  }

  .text {
    font-size: 16px;
    line-height: 30px;
    color: $ui-base-lighter-color;

    h6 {
      font-weight: 500;
      color: $ui-primary-color;
    }
  }
}

.landing-page {
  .header-wrapper {
    padding-top: 15px;
    background: $ui-base-color;
    background: linear-gradient(150deg, lighten($ui-base-color, 8%), $ui-base-color);
    position: relative;

    &.compact {
      background: $ui-base-color;
      padding-bottom: 15px;

      .hero .heading {
        padding-bottom: 30px;
      }
    }

    .mascot-container {
      max-width: 800px;
      margin: 0 auto;
      position: absolute;
      top: 0;
      left: 0;
      right: 0;
      height: 100%;
    }

    .mascot {
      position: absolute;
      bottom: -14px;
      width: auto;
      height: auto;
      left: 60px;
      z-index: 3;
    }
  }

  p,
  li {
    font: inherit;
    font-weight: inherit;
    margin-bottom: 0;
  }

  .header {
    line-height: 30px;
    overflow: hidden;

    .container {
      display: flex;
      justify-content: space-between;
    }

    .hero {
      margin-top: 50px;
      align-items: center;
      position: relative;

      .floats {
        position: absolute;
        width: 100%;
        height: 100%;
        top: 0;
        left: 0;

        div {
          position: absolute;
          transition: all 0.1s linear;
          animation-name: floating;
          animation-iteration-count: infinite;
          animation-direction: alternate;
          animation-timing-function: ease-in-out;
          z-index: 2;
        }

        .float-1 {
          width: 324px;
          height: 170px;
          right: -120px;
          bottom: 0;
          animation-duration: 3s;
          background-image: url('data:image/svg+xml;utf8,<svg xmlns="http://www.w3.org/2000/svg" viewBox="0 0 447.1875 234.375" height="170" width="324"><path fill="#{hex-color($ui-base-lighter-color)}" d="M21.69 233.366c-6.45-1.268-13.347-5.63-16.704-10.564-10.705-15.734-1.513-37.724 18.632-44.57l4.8-1.632.173-17.753c.146-14.77.515-19.063 2.2-25.55 6.736-25.944 24.46-46.032 47.766-54.137 11.913-4.143 19.558-5.366 34.178-5.47l13.828-.096V71.12c0-4.755 2.853-17.457 5.238-23.327 8.588-21.137 26.735-35.957 52.153-42.593 23.248-6.07 50.153-6.415 71.863-.923 11.14 2.82 25.686 9.957 33.857 16.615 19.335 15.756 31.82 41.05 35.183 71.275.59 5.305.672 5.435 3.11 4.926 11.833-2.474 30.4-3.132 40.065-1.42 24.388 4.32 40.568 19.076 47.214 43.058 2.16 7.8 3.953 23.894 3.59 32.237l-.24 5.498 5.156 1.317c6.392 1.633 14.55 7.098 18.003 12.062 1.435 2.062 3.305 6.597 4.156 10.078 1.428 5.84 1.43 6.8.04 12.44-1.807 7.318-5.672 13.252-10.872 16.694-8.508 5.63 3.756 5.33-211.916 5.216-108.56-.056-199.22-.464-201.47-.906z"/></svg>');
        }

        .float-2 {
          width: 241px;
          height: 100px;
          right: 210px;
          bottom: 0;
          animation-duration: 3.5s;
          animation-delay: 0.2s;
          background-image: url('data:image/svg+xml;utf8,<svg xmlns="http://www.w3.org/2000/svg" viewBox="0 0 536.25 222.1875" height="100" width="241"><path fill="#{hex-color($ui-base-lighter-color)}" d="M42.626 221.23c-14.104-1.174-26.442-5.133-32.825-10.534-4.194-3.548-7.684-10.66-8.868-18.075-1.934-12.102.633-22.265 7.528-29.81 7.61-8.328 19.998-12.76 39.855-14.257l8.47-.638-2.08-6.223c-4.826-14.422-6.357-24.813-6.37-43.255-.012-14.923.28-18.513 2.1-25.724 2.283-9.048 8.483-23.034 13.345-30.1 14.76-21.45 43.505-38.425 70.535-41.65 30.628-3.655 64.47 12.073 89.668 41.673l5.955 6.995 2.765-4.174c1.52-2.296 5.74-6.93 9.376-10.295 18.382-17.02 43.436-20.676 73.352-10.705 12.158 4.052 21.315 9.53 29.64 17.733 12.752 12.562 18.16 25.718 18.19 44.26l.02 10.98 2.312-3.01c15.64-20.365 42.29-20.485 62.438-.28 3.644 3.653 7.558 8.593 8.697 10.976 4.895 10.24 5.932 25.688 2.486 37.046-.76 2.507-1.388 4.816-1.393 5.13-.006.316 6.845.87 15.224 1.234 53.06 2.297 76.356 12.98 81.817 37.526 3.554 15.973-3.71 28.604-19.566 34.02-4.554 1.555-17.922 1.655-234.517 1.757-126.327.06-233.497-.21-238.154-.597z"/></svg>');
        }

        .float-3 {
          width: 267px;
          height: 140px;
          right: 110px;
          top: -30px;
          animation-duration: 4s;
          animation-delay: 0.5s;
          background-image: url('data:image/svg+xml;utf8,<svg xmlns="http://www.w3.org/2000/svg" viewBox="0 0 388.125 202.5" height="140" width="267"><path fill="#{hex-color($ui-base-lighter-color)}" d="M181.37 201.458c-17.184-1.81-36.762-8.944-49.523-18.05l-5.774-4.12-8.074 2.63c-11.468 3.738-21.382 4.962-35.815 4.422-14.79-.554-24.577-2.845-36.716-8.594-15.483-7.332-28.498-19.98-35.985-34.968C2.44 128.675-.94 108.435.9 91.356c3.362-31.234 18.197-53.698 43.63-66.074 12.803-6.23 22.384-8.55 37.655-9.122 14.433-.54 24.347.684 35.814 4.42l8.073 2.633 5.635-4.01c24.81-17.656 60.007-23.332 92.914-14.985 10.11 2.565 25.498 9.62 33.102 15.178l5.068 3.704 7.632-2.564c10.89-3.66 21.086-4.916 35.516-4.376 45.816 1.716 76.422 30.03 81.285 75.196 1.84 17.08-1.54 37.32-8.585 51.422-7.487 14.99-20.502 27.636-35.984 34.968-12.14 5.75-21.926 8.04-36.716 8.593-14.43.54-24.626-.716-35.516-4.376l-7.632-2.564-5.068 3.704c-12.844 9.387-32.714 16.488-51.545 18.42-10.607 1.09-13.916 1.08-24.81-.066z"/></svg>');
        }
      }

      .simple_form,
      .closed-registrations-message {
        background: darken($ui-base-color, 4%);
        width: 280px;
        padding: 15px 20px;
        border-radius: 4px 4px 0 0;
        line-height: initial;
        position: relative;
        z-index: 4;

        .actions {
          margin-bottom: 0;

          button,
          .button,
          .block-button {
            margin-bottom: 0;
          }
        }
      }

      .heading {
        position: relative;
        z-index: 4;
        padding-bottom: 150px;
      }

      .closed-registrations-message {
        min-height: 330px;
        display: flex;
        flex-direction: column;
        justify-content: space-between;
      }
    }

    ul {
      list-style: none;
      margin: 0;

      li {
        display: inline-block;
        vertical-align: bottom;
        margin: 0;

        &:first-child a {
          padding-left: 0;
        }

        &:last-child a {
          padding-right: 0;
        }
      }
    }

    .links {
      position: relative;
      z-index: 4;

      a {
        display: flex;
        justify-content: center;
        align-items: center;
        color: $ui-primary-color;
        text-decoration: none;
        padding: 12px 16px;
        line-height: 32px;
        font-family: 'mastodon-font-display', sans-serif;
        font-weight: 500;
        font-size: 14px;

        &:hover {
          color: $ui-secondary-color;
        }
      }

      .brand {
        a {
          padding-left: 0;
          padding-right: 0;
          color: $white;
        }

        img {
          height: 32px;
          position: relative;
          top: 4px;
          left: -10px;
        }
      }
    }
  }

  .container {
    width: 100%;
    box-sizing: border-box;
    max-width: 800px;
    margin: 0 auto;
  }

  .wrapper {
    max-width: 800px;
    margin: 0 auto;
    padding: 0;
  }

  .learn-more-cta {
    background: darken($ui-base-color, 4%);
    padding: 50px 0;
  }

  .extended-description {
    padding: 50px 0;

    ul,
    ol {
      list-style: inherit;
      margin-left: 20px;

      &[type='a'] {
        list-style-type: lower-alpha;
      }

      &[type='i'] {
        list-style-type: lower-roman;
      }
    }

    li > ol,
    li > ul {
      margin-top: 20px;
    }

    p,
    li {
      font: 16px/28px 'mastodon-font-sans-serif', sans-serif;
      font-weight: 400;
      margin-bottom: 12px;
      color: $ui-base-lighter-color;

      a {
        color: $ui-highlight-color;
        text-decoration: underline;
      }
    }
  }

  h3 {
    font-family: 'mastodon-font-display', sans-serif;
    font-size: 16px;
    line-height: 24px;
    font-weight: 500;
    margin-bottom: 20px;
    color: $ui-primary-color;
  }

  p {
    font-size: 16px;
    line-height: 30px;
    color: $ui-base-lighter-color;
  }

  .features {
    padding: 50px 0;

    .container {
      display: flex;
    }
  }

  #mastodon-timeline {
    -webkit-overflow-scrolling: touch;
    -ms-overflow-style: -ms-autohiding-scrollbar;
    font-family: 'mastodon-font-sans-serif', sans-serif;
    font-size: 13px;
    line-height: 18px;
    font-weight: 400;
    color: $primary-text-color;
    width: 330px;
    margin-right: 30px;
    flex: 0 0 auto;
    background: $ui-base-color;
    overflow: hidden;
    box-shadow: 0 0 6px rgba($black, 0.1);

    .column {
      padding: 0;
      border-radius: 4px;
      overflow: hidden;
      height: 100%;
    }

    .scrollable {
      height: 400px;
    }

    p {
      font-size: inherit;
      line-height: inherit;
      font-weight: inherit;
      color: $primary-text-color;
      margin-bottom: 20px;

      &:last-child {
        margin-bottom: 0;
      }

      a {
        color: lighten($ui-secondary-color, 20%);
        text-decoration: none;
      }
    }
  }

  .about-mastodon {
    max-width: 675px;

    p {
      margin-bottom: 20px;
    }

    .features-list {
      margin-top: 20px;
    }
  }

  em {
    display: inline;
    margin: 0;
    padding: 0;
    font-weight: 500;
    background: transparent;
    font-family: inherit;
    font-size: inherit;
    line-height: inherit;
    color: $ui-primary-color;
  }

  h1 {
    font-family: 'mastodon-font-display', sans-serif;
    font-size: 26px;
    line-height: 30px;
    margin-bottom: 0;
    font-weight: 500;
    color: $ui-secondary-color;

    small {
      font-family: 'mastodon-font-sans-serif', sans-serif;
      display: block;
      font-size: 18px;
      font-weight: 400;
      color: $ui-base-lighter-color;
    }
  }

  .footer-links {
    padding-bottom: 50px;
    text-align: right;
    color: $ui-base-lighter-color;

    p {
      font-size: 14px;
    }

    a {
      color: inherit;
      text-decoration: underline;
    }
  }

  @media screen and (max-width: 800px) {
    .container {
      padding: 0 20px;
    }

    .information-board {
      padding-bottom: 20px;
    }

    .information-board .container {
      padding-right: 20px;

      .panel {
        position: static;
        margin-top: 30px;
        width: 100%;
        border-radius: 4px;

        .panel-header {
          text-align: center;
        }
      }
    }

    .information-board .section {
      text-align: center;
    }

    .header-wrapper .mascot {
      left: 20px;
    }
  }

  @media screen and (max-width: 689px) {
    .header-wrapper .mascot {
      display: none;
    }
  }

  @media screen and (max-width: 675px) {
    .header-wrapper {
      padding-top: 0;
    }

    .header .container,
    .features .container {
      display: block;
    }

    .links {
      padding-top: 15px;
      background: darken($ui-base-color, 4%);
    }

    .header {
      padding-top: 0;

      .hero {
        margin-top: 30px;
        padding: 0;

        .heading {
          padding-bottom: 20px;
        }
      }

      .floats {
        display: none;
      }

      .heading,
      .nav {
        text-align: center;
      }

      .heading h1 {
        padding: 30px 0;
      }

      .links .brand img {
        left: 0;
        top: 0;
      }

      .hero {
        .simple_form,
        .closed-registrations-message {
          background: darken($ui-base-color, 8%);
          width: 100%;
          border-radius: 0;
          box-sizing: border-box;
        }
      }
    }

    #mastodon-timeline {
      height: 70vh;
      width: 100%;
      margin-bottom: 50px;
    }
  }
}

@keyframes floating {
  from {
    transform: translate(0, 0);
  }

  65% {
    transform: translate(0, 4px);
  }

  to {
    transform: translate(0, -0);
  }
}<|MERGE_RESOLUTION|>--- conflicted
+++ resolved
@@ -183,13 +183,8 @@
       font-size: 16px;
 
       &:last-child {
-<<<<<<< HEAD
         color: lighten($ui-secondary-color, 20%);
-        font-size: 14px;
-=======
-        color: $ui-secondary-color;
->>>>>>> 6957c5b5
-      }
+        font-size: 14px;      }
     }
 
     strong {
@@ -248,107 +243,8 @@
   }
 }
 
-<<<<<<< HEAD
-.contact-email {
-  text-align: center;
-  margin: 40px 0;
-
-  strong {
-    display: block;
-    color: lighten($primary-text-color, 50%);
-    word-break: break-word;
-  }
-}
-
-.sidebar-layout {
-  display: flex;
-
-  .main {
-    flex: 1 1 auto;
-    padding: 14px 0;
-
-    .panel {
-      padding-right: 14px;
-    }
-  }
-
-  .sidebar {
-    border-left: 1px solid lighten($ui-base-color, 30%);
-    width: 200px;
-    flex: 0 0 auto;
-  }
-
-  .panel {
-    .panel-header {
-      background: lighten($ui-base-color, 10%);
-      padding: 7px 14px;
-      text-transform: uppercase;
-      font-size: 12px;
-      font-weight: 500;
-      color: $primary-text-color;
-    }
-
-    .panel-body {
-      padding: 14px;
-    }
-
-    .panel-list {
-      ul {
-        list-style: none;
-        margin: 0;
-
-        li {
-          margin: 0;
-          font-family: inherit;
-          font-size: 13px;
-          line-height: 18px;
-
-          a {
-            display: block;
-            padding: 7px 14px;
-            color: rgba(lighten($primary-text-color, 50%), 0.7);
-            text-decoration: none;
-            transition: all 200ms linear;
-
-            i.fa {
-              margin-right: 5px;
-            }
-
-            &:hover {
-              color: $primary-text-color;
-              background-color: darken($ui-base-color, 5%);
-              transition: all 100ms linear;
-            }
-
-            &.selected {
-              color: $primary-text-color;
-              background-color: $ui-highlight-color;
-
-              &:hover {
-                background-color: lighten($ui-highlight-color, 5%);
-              }
-            }
-          }
-        }
-      }
-    }
-  }
-
-  @media screen and (max-width: 625px) {
-    flex-direction: column;
-
-    .sidebar {
-      border: 1px solid lighten($ui-base-color, 10%);
-      width: auto;
-    }
-  }
-}
-
-.features-list__row,
-.ruless-list__row{
-=======
+.ruless-list__row,
 .features-list__row {
->>>>>>> 6957c5b5
   display: flex;
   padding: 10px 0;
   justify-content: space-between;
