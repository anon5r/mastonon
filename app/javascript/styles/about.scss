--- conflicted
+++ resolved
@@ -1,13 +1,3 @@
-<<<<<<< HEAD
-.about-body {
-  .wrapper {
-    max-width: 600px;
-    margin: 20px auto 0;
-    color: $white;
-    padding: 30px 50px 50px;
-    background: rgba(lighten($black, 10%),0.8);
-    border-radius: 10px;
-=======
 .landing-page {
   p,
   li {
@@ -18,14 +8,10 @@
     line-height: 30px;
     margin-bottom: 12px;
     color: $ui-primary-color;
->>>>>>> 41e6c8b1
 
     a {
       color: $ui-highlight-color;
       text-decoration: underline;
-    }
-    ul.fa-ul {
-      list-style: none;
     }
   }
 
@@ -120,58 +106,8 @@
     list-style: disc;
   }
 
-<<<<<<< HEAD
-  p,
-  li {
-    font: 16px/28px 'mastodon-font-sans-serif', sans-serif;
-    font-weight: 400;
-    margin-bottom: 12px;
-
-    a {
-      color: $ui-highlight-color;
-      text-decoration: underline;
-    }
-  }
-
-  em {
-    display: inline-block;
-    padding: 7px 7px 5px;
-    margin: 0 2px;
-    background: $ui-primary-color;
-    color: $ui-base-color;
-    font: 16px/16px 'mastodon-font-sans-serif', sans-serif;
-    font-weight: 300;
-  }
-
-  .screenshot {
-    box-shadow: 0 0 15px rgba($base-shadow-color, 0.4);
-    margin-bottom: 26px;
-
-    img {
-      max-width: 100%;
-      height: auto;
-      display: block;
-    }
-  }
-
-  .actions {
-    overflow: hidden;
-    margin-bottom: 20px;
-
-    .info {
-      float: right;
-      text-align: right;
-      line-height: 36px;
-
-      a {
-        color: $ui-secondary-color;
-        text-decoration: underline;
-      }
-    }
-=======
   ol {
     list-style: decimal;
->>>>>>> 41e6c8b1
   }
 
   li > ol,
@@ -188,62 +124,6 @@
     box-sizing: border-box;
     max-width: 800px;
     margin: 0 auto;
-<<<<<<< HEAD
-    margin-bottom: 15px;
-
-    img {
-      display: block;
-      width: 80px;
-      height: 80px;
-      border-radius: 48px;
-    }
-  }
-
-  .name {
-    font-size: 14px;
-
-    a {
-      display: block;
-      color: primary-text-color;
-      text-decoration: none;
-
-      &:hover {
-        .display_name {
-          text-decoration: underline;
-        }
-      }
-    }
-
-    .username {
-      display: block;
-      color: $ui-primary-color;
-    }
-  }
-}
-
-.ruless-list__row,
-.features-list__row {
-  display: flex;
-  padding: 10px 0;
-  justify-content: space-between;
-
-  &:first-child {
-    padding-top: 0;
-  }
-
-  .visual {
-    flex: 0 0 auto;
-    display: flex;
-    align-items: center;
-    margin-left: 15px;
-
-    .fa {
-      display: block;
-      color: $ui-primary-color;
-      font-size: 48px;
-    }
-=======
->>>>>>> 41e6c8b1
   }
 
   .header-wrapper {
