--- conflicted
+++ resolved
@@ -1750,12 +1750,8 @@
   box-sizing: border-box;
   width: 100%;
   margin: 0;
-<<<<<<< HEAD
   color: $primary-text-color;
-=======
-  color: $ui-base-color;
   background: $simple-background-color;
->>>>>>> a5a07da8
   padding: 10px;
   font-family: inherit;
   font-size: 14px;
