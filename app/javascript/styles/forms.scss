--- conflicted
+++ resolved
@@ -331,11 +331,7 @@
   text-align: center;
 
   a {
-<<<<<<< HEAD
     color: lighten($primary-text-color, 60%);
-=======
-    color: $ui-primary-color;
->>>>>>> a5a07da8
     text-decoration: none;
 
     &:hover {
