# frozen_string_literal: true
# == Schema Information
#
# Table name: accounts
#
#  id                      :integer          not null, primary key
#  username                :string           default(""), not null
#  domain                  :string
#  secret                  :string           default(""), not null
#  private_key             :text
#  public_key              :text             default(""), not null
#  remote_url              :string           default(""), not null
#  salmon_url              :string           default(""), not null
#  hub_url                 :string           default(""), not null
#  created_at              :datetime         not null
#  updated_at              :datetime         not null
#  note                    :text             default(""), not null
#  display_name            :string           default(""), not null
#  uri                     :string           default(""), not null
#  url                     :string
#  avatar_file_name        :string
#  avatar_content_type     :string
#  avatar_file_size        :integer
#  avatar_updated_at       :datetime
#  header_file_name        :string
#  header_content_type     :string
#  header_file_size        :integer
#  header_updated_at       :datetime
#  avatar_remote_url       :string
#  subscription_expires_at :datetime
#  silenced                :boolean          default(FALSE), not null
#  suspended               :boolean          default(FALSE), not null
#  locked                  :boolean          default(FALSE), not null
#  header_remote_url       :string           default(""), not null
#  statuses_count          :integer          default(0), not null
#  followers_count         :integer          default(0), not null
#  following_count         :integer          default(0), not null
#  last_webfingered_at     :datetime
#


<<<<<<< HEAD
class Account < ApplicationRecord
=======
  include AccountAvatar
  include AccountFinderConcern
  include AccountHeader
  include AccountInteractions
  include Attachmentable
  include Remotable
>>>>>>> dbccdcc1
  include Targetable

  MENTION_RE = /(?:^|[^\/\w])@([a-z0-9_]+(?:@[a-z0-9\.\-]+[a-z0-9]+)?)/i
  IMAGE_MIME_TYPES = ['image/jpeg', 'image/png', 'image/gif'].freeze

  # Local users
  has_one :user, inverse_of: :account
  validates :username, presence: true, format: { with: /\A[a-z0-9_]+\z/i }, uniqueness: { scope: :domain, case_sensitive: false }, length: { maximum: 30 }, if: 'local?'
  validates :username, presence: true, uniqueness: { scope: :domain, case_sensitive: true }, unless: 'local?'
  validates_with ReservedUsernameValidator, if: 'local?', on: :create

  # Avatar upload
  has_attached_file :avatar, styles: ->(f) { avatar_styles(f) }, convert_options: { all: '-quality 80 -strip' }
  validates_attachment_content_type :avatar, content_type: IMAGE_MIME_TYPES
  validates_attachment_size :avatar, less_than: 2.megabytes

  # Header upload
  has_attached_file :header, styles: ->(f) { header_styles(f) }, convert_options: { all: '-quality 80 -strip' }
  validates_attachment_content_type :header, content_type: IMAGE_MIME_TYPES
  validates_attachment_size :header, less_than: 2.megabytes

  before_post_process :set_file_extensions

  # Local user profile validations
  validates :display_name, length: { maximum: 30 }, if: 'local?'
  validates :note, length: { maximum: 160 }, if: 'local?'

  # Timelines
  has_many :stream_entries, inverse_of: :account, dependent: :destroy
  has_many :statuses, inverse_of: :account, dependent: :destroy
  has_many :favourites, inverse_of: :account, dependent: :destroy
  has_many :mentions, inverse_of: :account, dependent: :destroy
  has_many :notifications, inverse_of: :account, dependent: :destroy

  # Follow relations
  has_many :follow_requests, dependent: :destroy

  has_many :active_relationships,  class_name: 'Follow', foreign_key: 'account_id',        dependent: :destroy
  has_many :passive_relationships, class_name: 'Follow', foreign_key: 'target_account_id', dependent: :destroy

  has_many :following, -> { order('follows.id desc') }, through: :active_relationships,  source: :target_account
  has_many :followers, -> { order('follows.id desc') }, through: :passive_relationships, source: :account

  # Block relationships
  has_many :block_relationships, class_name: 'Block', foreign_key: 'account_id', dependent: :destroy
  has_many :blocking, -> { order('blocks.id desc') }, through: :block_relationships, source: :target_account
  has_many :blocked_by_relationships, class_name: 'Block', foreign_key: :target_account_id, dependent: :destroy
  has_many :blocked_by, -> { order('blocks.id desc') }, through: :blocked_by_relationships, source: :account

  # Mute relationships
  has_many :mute_relationships, class_name: 'Mute', foreign_key: 'account_id', dependent: :destroy
  has_many :muting, -> { order('mutes.id desc') }, through: :mute_relationships, source: :target_account

  # Media
  has_many :media_attachments, dependent: :destroy

  # PuSH subscriptions
  has_many :subscriptions, dependent: :destroy

  # Report relationships
  has_many :reports
  has_many :targeted_reports, class_name: 'Report', foreign_key: :target_account_id

  scope :remote, -> { where.not(domain: nil) }
  scope :local, -> { where(domain: nil) }
  scope :without_followers, -> { where(followers_count: 0) }
  scope :with_followers, -> { where('followers_count > 0') }
  scope :expiring, ->(time) { where(subscription_expires_at: nil).or(where('subscription_expires_at < ?', time)).remote.with_followers }
  scope :partitioned, -> { order('row_number() over (partition by domain)') }
  scope :silenced, -> { where(silenced: true) }
  scope :suspended, -> { where(suspended: true) }
  scope :recent, -> { reorder(id: :desc) }
  scope :alphabetic, -> { order(domain: :asc, username: :asc) }
  scope :by_domain_accounts, -> { group(:domain).select(:domain, 'COUNT(*) AS accounts_count').order('accounts_count desc') }

  delegate :email,
    :current_sign_in_ip,
    :current_sign_in_at,
    :confirmed?,
    to: :user,
    prefix: true,
    allow_nil: true

  def follow!(other_account)
    active_relationships.where(target_account: other_account).first_or_create!(target_account: other_account)
  end

  def block!(other_account)
    block_relationships.where(target_account: other_account).first_or_create!(target_account: other_account)
  end

  def mute!(other_account)
    mute_relationships.where(target_account: other_account).first_or_create!(target_account: other_account)
  end

  def unfollow!(other_account)
    follow = active_relationships.find_by(target_account: other_account)
    follow&.destroy
  end

  def unblock!(other_account)
    block = block_relationships.find_by(target_account: other_account)
    block&.destroy
  end

  def unmute!(other_account)
    mute = mute_relationships.find_by(target_account: other_account)
    mute&.destroy
  end

  def following?(other_account)
    following.include?(other_account)
  end

  def blocking?(other_account)
    blocking.include?(other_account)
  end

  def muting?(other_account)
    muting.include?(other_account)
  end

  def requested?(other_account)
    follow_requests.where(target_account: other_account).exists?
  end

  def local?
    domain.nil?
  end

  def acct
    local? ? username : "#{username}@#{domain}"
  end

  def local_username_and_domain
    "#{username}@#{Rails.configuration.x.local_domain}"
  end

  def to_webfinger_s
    "acct:#{local_username_and_domain}"
  end

  def subscribed?
    !subscription_expires_at.blank?
  end

  def followers_domains
    followers.reorder(nil).pluck('distinct accounts.domain')
  end

  def favourited?(status)
    status.proper.favourites.where(account: self).count.positive?
  end

  def reblogged?(status)
    status.proper.reblogs.where(account: self).count.positive?
  end

  def keypair
    private_key.nil? ? OpenSSL::PKey::RSA.new(public_key) : OpenSSL::PKey::RSA.new(private_key)
  end

  def subscription(webhook_url)
    OStatus2::Subscription.new(remote_url, secret: secret, lease_seconds: 86_400 * 30, webhook: webhook_url, hub: hub_url)
  end

  def save_with_optional_avatar!
    save!
  rescue ActiveRecord::RecordInvalid
    self.avatar              = nil
    self.header              = nil
    self[:avatar_remote_url] = ''
    self[:header_remote_url] = ''
    save!
  end

  def avatar_original_url
    avatar.url(:original)
  end

  def avatar_static_url
    avatar_content_type == 'image/gif' ? avatar.url(:static) : avatar_original_url
  end

  def header_original_url
    header.url(:original)
  end

  def header_static_url
    header_content_type == 'image/gif' ? header.url(:static) : header_original_url
  end

  def avatar_remote_url=(url)
    parsed_url = Addressable::URI.parse(url).normalize

    return if !%w(http https).include?(parsed_url.scheme) || parsed_url.host.empty? || self[:avatar_remote_url] == url

    self.avatar              = URI.parse(parsed_url.to_s)
    self[:avatar_remote_url] = url
  rescue OpenURI::HTTPError => e
    Rails.logger.debug "Error fetching remote avatar: #{e}"
  end

  def header_remote_url=(url)
    parsed_url = Addressable::URI.parse(url).normalize

    return if !%w(http https).include?(parsed_url.scheme) || parsed_url.host.empty? || self[:header_remote_url] == url

    self.header              = URI.parse(parsed_url.to_s)
    self[:header_remote_url] = url
  rescue OpenURI::HTTPError => e
    Rails.logger.debug "Error fetching remote header: #{e}"
  end

  def object_type
    :person
  end

  def to_param
    username
  end

  def excluded_from_timeline_account_ids
    Rails.cache.fetch("exclude_account_ids_for:#{id}") { blocking.pluck(:target_account_id) + blocked_by.pluck(:account_id) + muting.pluck(:target_account_id) }
  end

  class << self
<<<<<<< HEAD
    def find_local!(username)
      find_remote!(username, nil)
    end

    def find_remote!(username, domain)
      return if username.blank?
      where('lower(accounts.username) = ?', username.downcase).where(domain.nil? ? { domain: nil } : 'lower(accounts.domain) = ?', domain&.downcase).take!
    end

    def find_local(username)
      find_local!(username)
    rescue ActiveRecord::RecordNotFound
      nil
    end

    def find_remote(username, domain)
      find_remote!(username, domain)
    rescue ActiveRecord::RecordNotFound
      nil
    end

    def triadic_closures(account, limit = 5)
=======
    def triadic_closures(account, limit: 5, offset: 0)
>>>>>>> dbccdcc1
      sql = <<-SQL.squish
        WITH first_degree AS (
            SELECT target_account_id
            FROM follows
            WHERE account_id = :account_id
          )
        SELECT accounts.*
        FROM follows
        INNER JOIN accounts ON follows.target_account_id = accounts.id
        WHERE account_id IN (SELECT * FROM first_degree) AND target_account_id NOT IN (SELECT * FROM first_degree) AND target_account_id <> :account_id
        GROUP BY target_account_id, accounts.id
        ORDER BY count(account_id) DESC
        LIMIT :limit
      SQL

      find_by_sql(
        [sql, { account_id: account.id, limit: limit }]
      )
    end

    def search_for(terms, limit = 10)
      terms      = Arel.sql(connection.quote(terms.gsub(/['?\\:]/, ' ')))
      textsearch = '(setweight(to_tsvector(\'simple\', accounts.display_name), \'A\') || setweight(to_tsvector(\'simple\', accounts.username), \'B\') || setweight(to_tsvector(\'simple\', coalesce(accounts.domain, \'\')), \'C\'))'
      query      = 'to_tsquery(\'simple\', \'\'\' \' || ' + terms + ' || \' \'\'\' || \':*\')'

      sql = <<-SQL.squish
        SELECT
          accounts.*,
          ts_rank_cd(#{textsearch}, #{query}, 32) AS rank
        FROM accounts
        WHERE #{query} @@ #{textsearch}
        ORDER BY rank DESC
        LIMIT ?
      SQL

      Account.find_by_sql([sql, limit])
    end

    def advanced_search_for(terms, account, limit = 10)
      terms      = Arel.sql(connection.quote(terms.gsub(/['?\\:]/, ' ')))
      textsearch = '(setweight(to_tsvector(\'simple\', accounts.display_name), \'A\') || setweight(to_tsvector(\'simple\', accounts.username), \'B\') || setweight(to_tsvector(\'simple\', coalesce(accounts.domain, \'\')), \'C\'))'
      query      = 'to_tsquery(\'simple\', \'\'\' \' || ' + terms + ' || \' \'\'\' || \':*\')'

      sql = <<-SQL.squish
        SELECT
          accounts.*,
          (count(f.id) + 1) * ts_rank_cd(#{textsearch}, #{query}, 32) AS rank
        FROM accounts
        LEFT OUTER JOIN follows AS f ON (accounts.id = f.account_id AND f.target_account_id = ?) OR (accounts.id = f.target_account_id AND f.account_id = ?)
        WHERE #{query} @@ #{textsearch}
        GROUP BY accounts.id
        ORDER BY rank DESC
        LIMIT ?
      SQL

      Account.find_by_sql([sql, account.id, account.id, limit])
    end

    def following_map(target_account_ids, account_id)
      follow_mapping(Follow.where(target_account_id: target_account_ids, account_id: account_id), :target_account_id)
    end

    def followed_by_map(target_account_ids, account_id)
      follow_mapping(Follow.where(account_id: target_account_ids, target_account_id: account_id), :account_id)
    end

    def blocking_map(target_account_ids, account_id)
      follow_mapping(Block.where(target_account_id: target_account_ids, account_id: account_id), :target_account_id)
    end

    def muting_map(target_account_ids, account_id)
      follow_mapping(Mute.where(target_account_id: target_account_ids, account_id: account_id), :target_account_id)
    end

    def requested_map(target_account_ids, account_id)
      follow_mapping(FollowRequest.where(target_account_id: target_account_ids, account_id: account_id), :target_account_id)
    end

    private

    def follow_mapping(query, field)
      query.pluck(field).inject({}) { |mapping, id| mapping[id] = true; mapping }
    end

    def avatar_styles(file)
      styles = { original: '120x120#' }
      styles[:static] = { format: 'png' } if file.content_type == 'image/gif'
      styles
    end

    def header_styles(file)
      styles = { original: '700x335#' }
      styles[:static] = { format: 'png' } if file.content_type == 'image/gif'
      styles
    end
  end

  before_create :generate_keys
  before_validation :normalize_domain

  private

  def generate_keys
    return unless local?

    keypair = OpenSSL::PKey::RSA.new(Rails.env.test? ? 1024 : 2048)
    self.private_key = keypair.to_pem
    self.public_key  = keypair.public_key.to_pem
  end

  def normalize_domain
    return if local?

    self.domain = TagManager.instance.normalize_domain(domain)
  end

  def set_file_extensions
    unless avatar.blank?
      extension = Paperclip::Interpolations.content_type_extension(avatar, :original)
      basename  = Paperclip::Interpolations.basename(avatar, :original)
      avatar.instance_write :file_name, [basename, extension].delete_if(&:empty?).join('.')
    end

    unless header.blank?
      extension = Paperclip::Interpolations.content_type_extension(header, :original)
      basename  = Paperclip::Interpolations.basename(header, :original)
      header.instance_write :file_name, [basename, extension].delete_if(&:empty?).join('.')
    end
  end
end<|MERGE_RESOLUTION|>--- conflicted
+++ resolved
@@ -39,16 +39,13 @@
 #
 
 
-<<<<<<< HEAD
 class Account < ApplicationRecord
-=======
   include AccountAvatar
   include AccountFinderConcern
   include AccountHeader
   include AccountInteractions
   include Attachmentable
   include Remotable
->>>>>>> dbccdcc1
   include Targetable
 
   MENTION_RE = /(?:^|[^\/\w])@([a-z0-9_]+(?:@[a-z0-9\.\-]+[a-z0-9]+)?)/i
@@ -276,7 +273,6 @@
   end
 
   class << self
-<<<<<<< HEAD
     def find_local!(username)
       find_remote!(username, nil)
     end
@@ -298,10 +294,7 @@
       nil
     end
 
-    def triadic_closures(account, limit = 5)
-=======
     def triadic_closures(account, limit: 5, offset: 0)
->>>>>>> dbccdcc1
       sql = <<-SQL.squish
         WITH first_degree AS (
             SELECT target_account_id
