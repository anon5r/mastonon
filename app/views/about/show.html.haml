- content_for :page_title do
  = site_hostname

- content_for :header_tags do
<<<<<<< HEAD
  %meta{ property: 'og:site_name', content: site_title }/
  %meta{ property: 'og:url', content: about_url }/
  %meta{ property: 'og:type', content: 'website' }/
  %meta{ property: 'og:title', content: site_hostname }/
  %meta{ property: 'og:description', content: strip_tags(@instance_presenter.site_description.presence || t('about.about_mastodon')) }/
  %meta{ property: 'og:image', content: asset_pack_path('mastodon_small.jpg') }/
  %meta{ property: 'og:image:width', content: '400' }/
  %meta{ property: 'og:image:height', content: '400' }/
  %meta{ property: 'twitter:card', content: 'summary' }/

.wrapper
  %h1
    = image_tag asset_pack_path('logo.png')
    = Setting.site_title

  %p!= t('about.about_mastodon')

  .screenshot-with-signup
    .mascot= image_tag asset_pack_path('mastonon-logo.png')

    - if @instance_presenter.open_registrations
      = render 'registration'
    - else
      .closed-registrations-message
        - if @instance_presenter.closed_registrations_message.blank?
          %p= t('about.closed_registrations')
        - else
          != @instance_presenter.closed_registrations_message
        .info
          = link_to t('auth.login'), new_user_session_path, class: 'webapp-btn'
          ·
          = link_to t('about.other_instances'), 'https://github.com/tootsuite/documentation/blob/master/Using-Mastodon/List-of-Mastodon-instances.md'
          ·
          = link_to t('about.about_this'), about_more_path

  %h3
    = fa_icon('handshake-o')
    = t 'about.rules_headline'

  .rules-list
    .rules-list__column
      %ul.fa-ul
        %li
          = fa_icon('li transgender-alt')
          = t 'about.rules.discriminations'
        %li
          = fa_icon('li times')
          = t 'about.rules.pornos'
        %li
          = fa_icon('li eye-slash')
          = t 'about.rules.nsfw'
        %li
          = fa_icon('li eye-slash')
          = t 'about.rules.grotesque'
    .rules-list__column
      %ul.fa-ul
        %li
          = fa_icon('li exclamation-triangle')
          = t 'about.rules.trolling'
        %li
          = fa_icon('li exclamation-triangle')
          = t 'about.rules.jerking'
        %li
          = fa_icon('li exclamation-circle')
          = t 'about.rules.reporting'
        %li
          = fa_icon('li graduation-cap')
          = t 'about.rules.contry_law'

  %h3= t('about.features_headline')

  .features-list
    .features-list__column
      %ul.fa-ul
        %li
          = fa_icon('li check-square')
          = t 'about.features.chronology'
        %li
          = fa_icon('li check-square')
          = t 'about.features.public'
        %li
          = fa_icon('li check-square')
          = t 'about.features.characters'
        %li
          = fa_icon('li check-square')
          = t 'about.features.gifv'
    .features-list__column
      %ul.fa-ul
        %li
          = fa_icon('li check-square')
          = t 'about.features.privacy'
        %li
          = fa_icon('li check-square')
          = t 'about.features.blocks'
        %li
          = fa_icon('li check-square')
          = t 'about.features.ethics'
        %li
          = fa_icon('li check-square')
          = t 'about.features.api'

  - unless @instance_presenter.site_description.blank?
    %h3= t('about.description_headline', domain: site_hostname)
    %p!= @instance_presenter.site_description

  .actions
    .info
      = link_to t('about.terms'), terms_path
      ·
      = link_to t('about.apps'), 'https://github.com/tootsuite/documentation/blob/master/Using-Mastodon/Apps.md'
      ·
      = link_to t('about.source_code'), 'https://github.com/tootsuite/mastodon'
      ·
      = link_to t('about.other_instances'), 'https://github.com/tootsuite/documentation/blob/master/Using-Mastodon/List-of-Mastodon-instances.md'
=======
  %link{ rel: 'canonical', href: about_url }/
  %script#initial-state{ type: 'application/json' }!= json_escape(@initial_state_json)
  = javascript_pack_tag 'about', integrity: true, crossorigin: 'anonymous'
  = render partial: 'shared/og'

.landing-page.alternative
  .container
    .grid
      .column-0
        .brand
          = link_to root_url do
            = image_tag asset_pack_path('logo_full.svg'), alt: 'Mastodon'

      - if Setting.timeline_preview
        .column-1
          .landing-page__forms
            .brand
              = link_to root_url do
                = image_tag asset_pack_path('logo_full.svg'), alt: 'Mastodon'

            = render 'forms'

      - else
        .column-1.non-preview
          .landing-page__forms
            .brand
              = link_to root_url do
                = image_tag asset_pack_path('logo_full.svg'), alt: 'Mastodon'

            = render 'forms'

      - if Setting.timeline_preview
        .column-2
          .landing-page__hero
            = image_tag @instance_presenter.hero&.file&.url || @instance_presenter.thumbnail&.file&.url || asset_pack_path('preview.jpg'), alt: @instance_presenter.site_title

          .landing-page__information
            .landing-page__short-description
              .row
                .landing-page__logo
                  = image_tag asset_pack_path('logo_transparent.svg'), alt: 'Mastodon'

                %h1
                  = @instance_presenter.site_title
                  %small!= t 'about.hosted_on', domain: content_tag(:span, site_hostname)

              %p= @instance_presenter.site_description.html_safe.presence || t('about.generic_description', domain: site_hostname)

          .landing-page__call-to-action{ dir: 'ltr' }
            .row
              .row__information-board
                .information-board__section
                  %span= t 'about.user_count_before'
                  %strong= number_with_delimiter @instance_presenter.user_count
                  %span= t 'about.user_count_after'
                .information-board__section
                  %span= t 'about.status_count_before'
                  %strong= number_with_delimiter @instance_presenter.status_count
                  %span= t 'about.status_count_after'
              .row__mascot
                .landing-page__mascot
                  = image_tag asset_pack_path('elephant_ui_plane.svg')

      - else
        .column-2.non-preview
          .landing-page__hero
            = image_tag @instance_presenter.hero&.file&.url || @instance_presenter.thumbnail&.file&.url || asset_pack_path('preview.jpg'), alt: @instance_presenter.site_title

          .landing-page__information
            .landing-page__short-description
              .row
                .landing-page__logo
                  = image_tag asset_pack_path('logo_transparent.svg'), alt: 'Mastodon'

                %h1
                  = @instance_presenter.site_title
                  %small!= t 'about.hosted_on', domain: content_tag(:span, site_hostname)

              %p= @instance_presenter.site_description.html_safe.presence || t('about.generic_description', domain: site_hostname)

          .landing-page__call-to-action
            .row
              .row__information-board
                .information-board__section
                  %span= t 'about.user_count_before'
                  %strong= number_with_delimiter @instance_presenter.user_count
                  %span= t 'about.user_count_after'
                .information-board__section
                  %span= t 'about.status_count_before'
                  %strong= number_with_delimiter @instance_presenter.status_count
                  %span= t 'about.status_count_after'
              .row__mascot
                .landing-page__mascot
                  = image_tag asset_pack_path('elephant_ui_plane.svg')

      - if Setting.timeline_preview
        .column-3
          #mastodon-timeline{ data: { props: Oj.dump(default_props) } }

      - if Setting.timeline_preview
        .column-4.landing-page__information
          .landing-page__features
            .features-list
              %div
                %h3= t 'about.what_is_mastodon'
                %p= t 'about.about_mastodon_html'
              %div.contact
                %h3= t 'about.administered_by'
                = render 'administration'

            = render 'features'

            .landing-page__features__action
              = link_to t('about.learn_more'), 'https://joinmastodon.org/', class: 'button button-alternative'

          .landing-page__footer
            %p
              = link_to t('about.source_code'), @instance_presenter.source_url
              = " (#{@instance_presenter.version_number})"

      - else
        .column-4.non-preview.landing-page__information
          .landing-page__features
            .features-list
              %div
                %h3= t 'about.what_is_mastodon'
                %p= t 'about.about_mastodon_html'
              %div.contact
                %h3= t 'about.administered_by'
                = render 'administration'

            = render 'features'

            .landing-page__features__action
              = link_to t('about.learn_more'), 'https://joinmastodon.org/', class: 'button button-alternative'

          .landing-page__footer
            %p
              = link_to t('about.source_code'), @instance_presenter.source_url
              = " (#{@instance_presenter.version_number})"

#modal-container
>>>>>>> b87a1229
<|MERGE_RESOLUTION|>--- conflicted
+++ resolved
@@ -2,122 +2,6 @@
   = site_hostname
 
 - content_for :header_tags do
-<<<<<<< HEAD
-  %meta{ property: 'og:site_name', content: site_title }/
-  %meta{ property: 'og:url', content: about_url }/
-  %meta{ property: 'og:type', content: 'website' }/
-  %meta{ property: 'og:title', content: site_hostname }/
-  %meta{ property: 'og:description', content: strip_tags(@instance_presenter.site_description.presence || t('about.about_mastodon')) }/
-  %meta{ property: 'og:image', content: asset_pack_path('mastodon_small.jpg') }/
-  %meta{ property: 'og:image:width', content: '400' }/
-  %meta{ property: 'og:image:height', content: '400' }/
-  %meta{ property: 'twitter:card', content: 'summary' }/
-
-.wrapper
-  %h1
-    = image_tag asset_pack_path('logo.png')
-    = Setting.site_title
-
-  %p!= t('about.about_mastodon')
-
-  .screenshot-with-signup
-    .mascot= image_tag asset_pack_path('mastonon-logo.png')
-
-    - if @instance_presenter.open_registrations
-      = render 'registration'
-    - else
-      .closed-registrations-message
-        - if @instance_presenter.closed_registrations_message.blank?
-          %p= t('about.closed_registrations')
-        - else
-          != @instance_presenter.closed_registrations_message
-        .info
-          = link_to t('auth.login'), new_user_session_path, class: 'webapp-btn'
-          ·
-          = link_to t('about.other_instances'), 'https://github.com/tootsuite/documentation/blob/master/Using-Mastodon/List-of-Mastodon-instances.md'
-          ·
-          = link_to t('about.about_this'), about_more_path
-
-  %h3
-    = fa_icon('handshake-o')
-    = t 'about.rules_headline'
-
-  .rules-list
-    .rules-list__column
-      %ul.fa-ul
-        %li
-          = fa_icon('li transgender-alt')
-          = t 'about.rules.discriminations'
-        %li
-          = fa_icon('li times')
-          = t 'about.rules.pornos'
-        %li
-          = fa_icon('li eye-slash')
-          = t 'about.rules.nsfw'
-        %li
-          = fa_icon('li eye-slash')
-          = t 'about.rules.grotesque'
-    .rules-list__column
-      %ul.fa-ul
-        %li
-          = fa_icon('li exclamation-triangle')
-          = t 'about.rules.trolling'
-        %li
-          = fa_icon('li exclamation-triangle')
-          = t 'about.rules.jerking'
-        %li
-          = fa_icon('li exclamation-circle')
-          = t 'about.rules.reporting'
-        %li
-          = fa_icon('li graduation-cap')
-          = t 'about.rules.contry_law'
-
-  %h3= t('about.features_headline')
-
-  .features-list
-    .features-list__column
-      %ul.fa-ul
-        %li
-          = fa_icon('li check-square')
-          = t 'about.features.chronology'
-        %li
-          = fa_icon('li check-square')
-          = t 'about.features.public'
-        %li
-          = fa_icon('li check-square')
-          = t 'about.features.characters'
-        %li
-          = fa_icon('li check-square')
-          = t 'about.features.gifv'
-    .features-list__column
-      %ul.fa-ul
-        %li
-          = fa_icon('li check-square')
-          = t 'about.features.privacy'
-        %li
-          = fa_icon('li check-square')
-          = t 'about.features.blocks'
-        %li
-          = fa_icon('li check-square')
-          = t 'about.features.ethics'
-        %li
-          = fa_icon('li check-square')
-          = t 'about.features.api'
-
-  - unless @instance_presenter.site_description.blank?
-    %h3= t('about.description_headline', domain: site_hostname)
-    %p!= @instance_presenter.site_description
-
-  .actions
-    .info
-      = link_to t('about.terms'), terms_path
-      ·
-      = link_to t('about.apps'), 'https://github.com/tootsuite/documentation/blob/master/Using-Mastodon/Apps.md'
-      ·
-      = link_to t('about.source_code'), 'https://github.com/tootsuite/mastodon'
-      ·
-      = link_to t('about.other_instances'), 'https://github.com/tootsuite/documentation/blob/master/Using-Mastodon/List-of-Mastodon-instances.md'
-=======
   %link{ rel: 'canonical', href: about_url }/
   %script#initial-state{ type: 'application/json' }!= json_escape(@initial_state_json)
   = javascript_pack_tag 'about', integrity: true, crossorigin: 'anonymous'
@@ -259,5 +143,4 @@
               = link_to t('about.source_code'), @instance_presenter.source_url
               = " (#{@instance_presenter.version_number})"
 
-#modal-container
->>>>>>> b87a1229
+#modal-container