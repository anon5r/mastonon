---
en:
  about:
    about_mastodon_html: <p><em>Mastonon</em> = Mastodon + anon</p><p>Mastonon is a SNS compatible with GNU OpenSocial built by Mastodon. Mastodon is a distributed platform, and you can enjoy it regardless of which instance you register. Please choose a trusted instance when registering.</p><p>This instance is operated by Japanese person. The administrator can view your e-mail address when you join to instance. But the administrator will not use by private, or provide it to a third party without permission.</p>
    about_this: About
    closed_registrations: Registrations are currently closed on this instance. However! You can find a different instance to make an account on and get access to the very same network from there.
    contact: Contact
    contact_missing: Not set
    contact_unavailable: N/A
    description_headline: What is %{domain}?
    domain_count_after: other instances
    domain_count_before: Connected to
<<<<<<< HEAD
    rules:
      public_order_morals_title: About posting images/videos
      public_order_morals_body: Images not suitable for browsing in public places use NSFW (workplace browsing attention), cruel and violent images, what seems to be uncomfortable for others, use CW (viewing warning) Please give me. Also, posting images and videos against child pornography and public order and morals is strictly prohibited.
      prohibites_title: Prohibited actions
      prohibites_body: Vandalism, spam, mass posting by bot are prohibited. Discrimination remarks such as racial discrimination, foreign discrimination, homosexual discrimination are strictly prohibited. Also, fighting and slandering are not suitable for doing online. Please keep in mind that you will not behave in isolation. We are in the cloud but respect your own country law.
      reporting_title: Use the report to the management
      reporting_body: You can report every post you judge offensive.
    rules_headline: What are the rules ?
=======
    extended_description_html: |
      <h3>A good place for rules</h3>
      <p>The extended description has not been set up yet.</p>
>>>>>>> 6957c5b5
    features:
      humane_approach_body: Learning from failures of other networks, Mastodon aims to make ethical design choices to combat the misuse of social media.
      humane_approach_title: A more humane approach
      not_a_product_body: Mastodon is not a commercial network. No advertising, no data mining, no walled gardens. There is no central authority.
      not_a_product_title: You’re a person, not a product
      real_conversation_body: With 500 characters at your disposal and support for granular content and media warnings, you can express yourself the way you want to.
      real_conversation_title: Built for real conversation
      within_reach_body: Multiple apps for iOS, Android, and other platforms thanks to a developer-friendly API ecosystem allow you to keep up with your friends anywhere.
      within_reach_title: Always within reach
    find_another_instance: Find another instance
    generic_description: "%{domain} is one server in the network"
    hosted_on: Mastodon hosted on %{domain}
    learn_more: Learn more
    other_instances: Instance list
    source_code: Source code
    status_count_after: statuses
    status_count_before: Who authored
    user_count_after: users
    user_count_before: Home to
    what_is_mastodon: What is Mastodon?
  accounts:
    follow: Follow
    followers: Followers
    following: Following
    nothing_here: There is nothing here!
    people_followed_by: People whom %{name} follows
    people_who_follow: People who follow %{name}
    posts: Posts
    remote_follow: Remote follow
    reserved_username: The username is reserved
    unfollow: Unfollow
  admin:
    accounts:
      are_you_sure: Are you sure?
      confirm: Confirm
      confirmed: Confirmed
      disable_two_factor_authentication: Disable 2FA
      display_name: Display name
      domain: Domain
      edit: Edit
      email: E-mail
      feed_url: Feed URL
      followers: Followers
      follows: Follows
      ip: IP
      location:
        all: All
        local: Local
        remote: Remote
        title: Location
      media_attachments: Media attachments
      moderation:
        all: All
        silenced: Silenced
        suspended: Suspended
        title: Moderation
      most_recent_activity: Most recent activity
      most_recent_ip: Most recent IP
      not_subscribed: Not subscribed
      order:
        alphabetic: Alphabetic
        most_recent: Most recent
        title: Order
      perform_full_suspension: Perform full suspension
      profile_url: Profile URL
      public: Public
      push_subscription_expires: PuSH subscription expires
      redownload: Refresh avatar
      reset: Reset
      reset_password: Reset password
      resubscribe: Resubscribe
      salmon_url: Salmon URL
      search: Search
      show:
        created_reports: Reports created by this account
        report: report
        targeted_reports: Reports made about this account
      silence: Silence
      statuses: Statuses
      subscribe: Subscribe
      title: Accounts
      undo_silenced: Undo silence
      undo_suspension: Undo suspension
      unsubscribe: Unsubscribe
      username: Username
      web: Web
    domain_blocks:
      add_new: Add new
      created_msg: Domain block is now being processed
      destroyed_msg: Domain block has been undone
      domain: Domain
      new:
        create: Create block
        hint: The domain block will not prevent creation of account entries in the database, but will retroactively and automatically apply specific moderation methods on those accounts.
        severity:
          desc_html: "<strong>Silence</strong> will make the account's posts invisible to anyone who isn't following them. <strong>Suspend</strong> will remove all of the account's content, media, and profile data. Use <strong>None</strong> if you just want to reject media files."
          noop: None
          silence: Silence
          suspend: Suspend
        title: New domain block
      reject_media: Reject media files
      reject_media_hint: Removes locally stored media files and refuses to download any in the future. Irrelevant for suspensions
      severities:
        noop: None
        silence: Silence
        suspend: Suspend
      severity: Severity
      show:
        affected_accounts:
          one: One account in the database affected
          other: "%{count} accounts in the database affected"
        retroactive:
          silence: Unsilence all existing accounts from this domain
          suspend: Unsuspend all existing accounts from this domain
        title: Undo domain block for %{domain}
        undo: Undo
      title: Domain Blocks
      undo: Undo
    instances:
      account_count: Known accounts
      domain_name: Domain
      title: Known Instances
    reports:
      action_taken_by: Action taken by
      are_you_sure: Are you sure?
      comment:
        label: Comment
        none: None
      delete: Delete
      id: ID
      mark_as_resolved: Mark as resolved
      nsfw:
        'false': Unhide media attachments
        'true': Hide media attachments
      report: 'Report #%{id}'
      report_contents: Contents
      reported_account: Reported account
      reported_by: Reported by
      resolved: Resolved
      silence_account: Silence account
      status: Status
      suspend_account: Suspend account
      target: Target
      title: Reports
      unresolved: Unresolved
      view: View
    settings:
      contact_information:
        email: Business e-mail
        username: Contact username
      registrations:
        closed_message:
          desc_html: Displayed on frontpage when registrations are closed. You can use HTML tags
          title: Closed registration message
        deletion:
          desc_html: Allow anyone to delete their account
          title: Open account deletion
        open:
          desc_html: Allow anyone to create an account
          title: Open registration
      site_description:
        desc_html: Introductory paragraph on the frontpage and in meta tags. You can use HTML tags, in particular <code>&lt;a&gt;</code> and <code>&lt;em&gt;</code>.
        title: Instance description
      site_description_extended:
        desc_html: A good place for your code of conduct, rules, guidelines and other things that set your instance apart. You can use HTML tags
        title: Custom extended information
      site_terms:
        desc_html: You can write your own privacy policy, terms of service or other legalese. You can use HTML tags
        title: Custom terms of service
      site_title: Instance name
      timeline_preview:
        desc_html: Display public timeline on landing page
        title: Timeline preview
      title: Site Settings
    statuses:
      back_to_account: Back to account page
      batch:
        delete: Delete
        nsfw_off: NSFW OFF
        nsfw_on: NSFW ON
      execute: Execute
      failed_to_execute: Failed to execute
      media:
        hide: Hide media
        show: Show media
        title: Media
      no_media: No media
      title: Account statuses
      with_media: With media
    subscriptions:
      callback_url: Callback URL
      confirmed: Confirmed
      expires_in: Expires in
      last_delivery: Last delivery
      title: PubSubHubbub
      topic: Topic
    title: Administration
  admin_mailer:
    new_report:
      body: "%{reporter} has reported %{target}"
      subject: New report for %{instance} (#%{id})
  application_mailer:
    settings: 'Change e-mail preferences: %{link}'
    signature: Mastodon notifications from %{instance}
    view: 'View:'
  applications:
    invalid_url: The provided URL is invalid
  auth:
    agreement_html: By signing up you agree to <a href="%{rules_path}">our terms of service</a> and <a href="%{terms_path}">privacy policy</a>.
    change_password: Security
    delete_account: Delete account
    delete_account_html: If you wish to delete your account, you can <a href="%{path}">proceed here</a>. You will be asked for confirmation.
    didnt_get_confirmation: Didn't receive confirmation instructions?
    forgot_password: Forgot your password?
    login: Log in
    logout: Logout
    register: Sign up
    resend_confirmation: Resend confirmation instructions
    reset_password: Reset password
    set_new_password: Set new password
  authorize_follow:
    error: Unfortunately, there was an error looking up the remote account
    follow: Follow
    follow_request: 'You have sent a follow request to:'
    following: 'Success! You are now following:'
    post_follow:
      close: Or, you can just close this window.
      return: Return to the user's profile
      web: Go to web
    prompt_html: 'You (<strong>%{self}</strong>) have requested to follow:'
    title: Follow %{acct}
  datetime:
    distance_in_words:
      about_x_hours: "%{count}h"
      about_x_months: "%{count}mo"
      about_x_years: "%{count}y"
      almost_x_years: "%{count}y"
      half_a_minute: Just now
      less_than_x_minutes: "%{count}m"
      less_than_x_seconds: Just now
      over_x_years: "%{count}y"
      x_days: "%{count}d"
      x_minutes: "%{count}m"
      x_months: "%{count}mo"
      x_seconds: "%{count}s"
  deletes:
    bad_password_msg: Nice try, hackers! Incorrect password
    confirm_password: Enter your current password to verify your identity
    description_html: This will <strong>permanently, irreversibly</strong> remove content from your account and deactivate it. Your username will remain reserved to prevent future impersonations.
    proceed: Delete account
    success_msg: Your account was successfully deleted
    warning_html: Only deletion of content from this particular instance is guaranteed. Content that has been widely shared is likely to leave traces. Offline servers and servers that have unsubscribed from your updates will not update their databases.
    warning_title: Disseminated content availability
  errors:
    '403': You don't have permission to view this page.
    '404': The page you were looking for doesn't exist.
    '410': The page you were looking for doesn't exist anymore.
    '422':
      content: Security verification failed. Are you blocking cookies?
      title: Security verification failed
    '429': Throttled
    noscript: To use the Mastodon web application, please enable JavaScript. Alternatively, find a native app for Mastodon for your platform.
  exports:
    blocks: You block
    csv: CSV
    follows: You follow
    mutes: You mute
    storage: Media storage
  followers:
    domain: Domain
    explanation_html: If you want to ensure the privacy of your statuses, you must be aware of who is following you. <strong>Your private statuses are delivered to all instances where you have followers</strong>. You may wish to review them, and remove followers if you do not trust your privacy to be respected by the staff or software of those instances.
    followers_count: Number of followers
    lock_link: Lock your account
    purge: Remove from followers
    success:
      one: In the process of soft-blocking followers from one domain...
      other: In the process of soft-blocking followers from %{count} domains...
    true_privacy_html: Please mind that <strong>true privacy can only be achieved with end-to-end encryption</strong>.
    unlocked_warning_html: Anyone can follow you to immediately view your private statuses. %{lock_link} to be able to review and reject followers.
    unlocked_warning_title: Your account is not locked
  generic:
    changes_saved_msg: Changes successfully saved!
    powered_by: powered by %{link}
    save_changes: Save changes
    validation_errors:
      one: Something isn't quite right yet! Please review the error below
      other: Something isn't quite right yet! Please review %{count} errors below
  imports:
    preface: You can import data that you have exported from another instance, such as a list of the people you are following or blocking.
    success: Your data was successfully uploaded and will now be processed in due time
    types:
      blocking: Blocking list
      following: Following list
      muting: Muting list
    upload: Upload
  landing_strip_html: "<strong>%{name}</strong> is a user on %{link_to_root_path}. You can follow them or interact with them if you have an account anywhere in the fediverse."
  landing_strip_signup_html: If you don't, you can <a href="%{sign_up_path}">sign up here</a>.
  media_attachments:
    validations:
      images_and_video: Cannot attach a video to a status that already contains images
      too_many: Cannot attach more than 4 files
  notification_mailer:
    digest:
      body: 'Here is a brief summary of what you missed on %{instance} since your last visit on %{since}:'
      mention: "%{name} mentioned you in:"
      new_followers_summary:
        one: You have acquired one new follower! Yay!
        other: You have gotten %{count} new followers! Amazing!
      subject:
        one: "1 new notification since your last visit \U0001F418"
        other: "%{count} new notifications since your last visit \U0001F418"
    favourite:
      body: 'Your status was favourited by %{name}:'
      subject: "%{name} favourited your status"
    follow:
      body: "%{name} is now following you!"
      subject: "%{name} is now following you"
    follow_request:
      body: "%{name} has requested to follow you"
      subject: 'Pending follower: %{name}'
    mention:
      body: 'You were mentioned by %{name} in:'
      subject: You were mentioned by %{name}
    reblog:
      body: 'Your status was boosted by %{name}:'
      subject: "%{name} boosted your status"
  pagination:
    next: Next
    prev: Prev
    truncate: "&hellip;"
  push_notifications:
    favourite:
      title: "%{name} favourited your status"
    follow:
      title: "%{name} is now following you"
    mention:
      action_boost: Boost
      action_expand: Show more
      action_favourite: Favourite
      title: "%{name} mentioned you"
    reblog:
      title: "%{name} boosted your status"
    subscribed:
      body: You can now receive push notifications.
      title: Subscription registered!
  remote_follow:
    acct: Enter your username@domain you want to follow from
    missing_resource: Could not find the required redirect URL for your account
    proceed: Proceed to follow
    prompt: 'You are going to follow:'
  sessions:
    activity: Last activity
    browser: Browser
    browsers:
      alipay: Alipay
      blackberry: Blackberry
      chrome: Chrome
      edge: Microsoft Edge
      firefox: Firefox
      generic: Unknown browser
      ie: Internet Explorer
      micro_messenger: MicroMessenger
      nokia: Nokia S40 Ovi Browser
      opera: Opera
      phantom_js: PhantomJS
      qq: QQ Browser
      safari: Safari
      uc_browser: UCBrowser
      weibo: Weibo
    current_session: Current session
    description: "%{browser} on %{platform}"
    explanation: These are the web browsers currently logged in to your Mastodon account.
    ip: IP
    platforms:
      adobe_air: Adobe Air
      android: Android
      blackberry: Blackberry
      chrome_os: ChromeOS
      firefox_os: Firefox OS
      ios: iOS
      linux: Linux
      mac: Mac
      other: unknown platform
      windows: Windows
      windows_mobile: Windows Mobile
      windows_phone: Windows Phone
    revoke: Revoke
    revoke_success: Session successfully revoked
    title: Sessions
  settings:
    authorized_apps: Authorized apps
    back: Back to Mastodon
    delete: Account deletion
    edit_profile: Edit profile
    export: Data export
    followers: Authorized followers
    import: Import
    preferences: Preferences
    settings: Settings
    two_factor_authentication: Two-factor Authentication
  statuses:
    open_in_web: Open in web
    over_character_limit: character limit of %{max} exceeded
    show_more: Show more
    visibilities:
      private: Followers-only
      private_long: Only show to followers
      public: Public
      public_long: Everyone can see
      unlisted: Unlisted
      unlisted_long: Everyone can see, but not listed on public timelines
  stream_entries:
    click_to_show: Click to show
    reblogged: boosted
    sensitive_content: Sensitive content
  terms:
    body_html: |
      <h2>Privacy Policy</h2>

      <h3 id="collect">What information do we collect?</h3>

      <p>We collect information from you when you register on our site and gather data when you participate in the forum by reading, writing, and evaluating the content shared here.</p>

      <p>When registering on our site, you may be asked to enter your name and e-mail address. You may, however, visit our site without registering. Your e-mail address will be verified by an email containing a unique link. If that link is visited, we know that you control the e-mail address.</p>

      <p>When registered and posting, we record the IP address that the post originated from. We also may retain server logs which include the IP address of every request to our server.</p>

      <h3 id="use">What do we use your information for?</h3>

      <p>Any of the information we collect from you may be used in one of the following ways:</p>

      <ul>
        <li>To personalize your experience &mdash; your information helps us to better respond to your individual needs.</li>
        <li>To improve our site &mdash; we continually strive to improve our site offerings based on the information and feedback we receive from you.</li>
        <li>To improve customer service &mdash; your information helps us to more effectively respond to your customer service requests and support needs.</li>
        <li>To send periodic emails &mdash; The email address you provide may be used to send you information, notifications that you request about changes to topics or in response to your user name, respond to inquiries, and/or other requests or questions.</li>
      </ul>

      <h3 id="protect">How do we protect your information?</h3>

      <p>We implement a variety of security measures to maintain the safety of your personal information when you enter, submit, or access your personal information.</p>

      <h3 id="data-retention">What is your data retention policy?</h3>

      <p>We will make a good faith effort to:</p>

      <ul>
        <li>Retain server logs containing the IP address of all requests to this server no more than 90 days.</li>
        <li>Retain the IP addresses associated with registered users and their posts no more than 5 years.</li>
      </ul>

      <h3 id="cookies">Do we use cookies?</h3>

      <p>Yes. Cookies are small files that a site or its service provider transfers to your computer's hard drive through your Web browser (if you allow). These cookies enable the site to recognize your browser and, if you have a registered account, associate it with your registered account.</p>

      <p>We use cookies to understand and save your preferences for future visits and compile aggregate data about site traffic and site interaction so that we can offer better site experiences and tools in the future. We may contract with third-party service providers to assist us in better understanding our site visitors. These service providers are not permitted to use the information collected on our behalf except to help us conduct and improve our business.</p>

      <h3 id="disclose">Do we disclose any information to outside parties?</h3>

      <p>We do not sell, trade, or otherwise transfer to outside parties your personally identifiable information. This does not include trusted third parties who assist us in operating our site, conducting our business, or servicing you, so long as those parties agree to keep this information confidential. We may also release your information when we believe release is appropriate to comply with the law, enforce our site policies, or protect ours or others rights, property, or safety. However, non-personally identifiable visitor information may be provided to other parties for marketing, advertising, or other uses.</p>

      <h3 id="third-party">Third party links</h3>

      <p>Occasionally, at our discretion, we may include or offer third party products or services on our site. These third party sites have separate and independent privacy policies. We therefore have no responsibility or liability for the content and activities of these linked sites. Nonetheless, we seek to protect the integrity of our site and welcome any feedback about these sites.</p>

      <h3 id="coppa">Children's Online Privacy Protection Act Compliance</h3>

      <p>Our site, products and services are all directed to people who are at least 13 years old. If this server is in the USA, and you are under the age of 13, per the requirements of COPPA (<a href="https://en.wikipedia.org/wiki/Children%27s_Online_Privacy_Protection_Act">Children's Online Privacy Protection Act</a>) do not use this site.</p>

      <h3 id="online">Online Privacy Policy Only</h3>

      <p>This online privacy policy applies only to information collected through our site and not to information collected offline.</p>

      <h3 id="consent">Your Consent</h3>

      <p>By using our site, you consent to our web site privacy policy.</p>

      <h3 id="changes">Changes to our Privacy Policy</h3>

      <p>If we decide to change our privacy policy, we will post those changes on this page.</p>

      <p>This document is CC-BY-SA. It was last updated May 31, 2013.</p>

      <p>Originally adapted from the <a href="https://github.com/discourse/discourse">Discourse privacy policy</a>.</p>
    title: "%{instance} Terms of Service and Privacy Policy"
  time:
    formats:
      default: "%b %d, %Y, %H:%M"
  two_factor_authentication:
    code_hint: Enter the code generated by your authenticator app to confirm
    description_html: If you enable <strong>two-factor authentication</strong>, logging in will require you to be in possession of your phone, which will generate tokens for you to enter.
    disable: Disable
    enable: Enable
    enabled: Two-factor authentication is enabled
    enabled_success: Two-factor authentication successfully enabled
    generate_recovery_codes: Generate recovery codes
    instructions_html: "<strong>Scan this QR code into Google Authenticator or a similiar TOTP app on your phone</strong>. From now on, that app will generate tokens that you will have to enter when logging in."
    lost_recovery_codes: Recovery codes allow you to regain access to your account if you lose your phone. If you've lost your recovery codes, you can regenerate them here. Your old recovery codes will be invalidated.
    manual_instructions: 'If you can''t scan the QR code and need to enter it manually, here is the plain-text secret:'
    recovery_codes: Backup recovery codes
    recovery_codes_regenerated: Recovery codes successfully regenerated
    recovery_instructions_html: If you ever lose access to your phone, you can use one of the recovery codes below to regain access to your account. <strong>Keep the recovery codes safe</strong>. For example, you may print them and store them with other important documents.
    setup: Set up
    wrong_code: The entered code was invalid! Are server time and device time correct?
  users:
    invalid_email: The e-mail address is invalid
    invalid_otp_token: Invalid two-factor code<|MERGE_RESOLUTION|>--- conflicted
+++ resolved
@@ -10,7 +10,9 @@
     description_headline: What is %{domain}?
     domain_count_after: other instances
     domain_count_before: Connected to
-<<<<<<< HEAD
+    extended_description_html: |
+      <h3>A good place for rules</h3>
+      <p>The extended description has not been set up yet.</p>
     rules:
       public_order_morals_title: About posting images/videos
       public_order_morals_body: Images not suitable for browsing in public places use NSFW (workplace browsing attention), cruel and violent images, what seems to be uncomfortable for others, use CW (viewing warning) Please give me. Also, posting images and videos against child pornography and public order and morals is strictly prohibited.
@@ -19,11 +21,6 @@
       reporting_title: Use the report to the management
       reporting_body: You can report every post you judge offensive.
     rules_headline: What are the rules ?
-=======
-    extended_description_html: |
-      <h3>A good place for rules</h3>
-      <p>The extended description has not been set up yet.</p>
->>>>>>> 6957c5b5
     features:
       humane_approach_body: Learning from failures of other networks, Mastodon aims to make ethical design choices to combat the misuse of social media.
       humane_approach_title: A more humane approach
@@ -119,7 +116,7 @@
         create: Create block
         hint: The domain block will not prevent creation of account entries in the database, but will retroactively and automatically apply specific moderation methods on those accounts.
         severity:
-          desc_html: "<strong>Silence</strong> will make the account's posts invisible to anyone who isn't following them. <strong>Suspend</strong> will remove all of the account's content, media, and profile data. Use <strong>None</strong> if you just want to reject media files."
+          desc_html: "<strong>Silence</strong> will make the account's posts invisible to anyone who isn't following them. <strong>Suspend</strong> will remove all of the account's content, media, and profile data. Use <strong>None</strong> if you just want to reject media files. Use <strong>None</strong> if you just want to reject media files."
           noop: None
           silence: Silence
           suspend: Suspend
