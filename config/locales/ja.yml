--- conflicted
+++ resolved
@@ -1,13 +1,8 @@
 ---
 ja:
   about:
-<<<<<<< HEAD
     about_mastodon_html: <p><ruby><em>Mastonon</em><rp>(</rp><rt>マストノン</rt><rp>)</rp></ruby>は "マストドン" と "あのん" を組み合わせた造語です。</p><p>Mastononは<em>Mastodon (マストドン)</em>によって構築された GNU OpenSocial に対応したSNSです。Mastodonは分散型プラットフォームとなっており、どのインスタンスで登録しても楽しむことができます。登録する際は信頼できるインスタンスを選択してください。</p><p>当インスタンスは日本人によって運用されており、アカウント登録に使用するメールアドレスは管理者によって閲覧可能ですが、登録された情報を管理者が私的に利用したり、無許可で第三者に提供するようなことは致しません。</p>
-    about_this: このインスタンスについて
-=======
-    about_mastodon_html: Mastodon は、オープンなウェブプロトコルを採用した、自由でオープンソースなソーシャルネットワークです。電子メールのような分散型の仕組みを採っています。
     about_this: 詳細情報
->>>>>>> bb85043f
     closed_registrations: 現在このインスタンスでの新規登録は受け付けていません。しかし、他のインスタンスにアカウントを作成しても全く同じネットワークに参加することができます。
     contact: 連絡先
     contact_missing: 未設定
@@ -15,20 +10,25 @@
     description_headline: "%{domain} とは？"
     domain_count_after: 個のインスタンス
     domain_count_before: 接続中
-<<<<<<< HEAD
-    rules:
-      about_media_title: 画像/動画の投稿について
-      about_media_body: 公共の場での閲覧がふさわしくない画像は NSFW（職場閲覧注意）を使用したり、残虐的、暴力的な画像、他人が不快に感じると思われる内容は、CW（閲覧警告）を使用してください。また、児童ポルノおよび公序良俗に反する画像および動画の投稿は厳禁です。
-      prohibites_title: 禁止行為
-      prohibites_body: 荒らし行為やスパム、botによる大量投稿は禁止です。人種差別、外国人差別、同性愛者差別などの差別発言は厳禁です。また、喧嘩や誹謗中傷はオンライン上で行うには向きません。独りよがりな振る舞いをしないよう、心がけてください。Mastonon はインターネット上にありますが、自国の法律を遵守しましょう
-      reporting_title: 好ましくない投稿やユーザーは報告を
-      reporting_body: 不適切な投稿を見つけたら運営に報告してください。内容を確認し、対応します。
-    rules_headline: Mastonon 上のルール
-=======
     extended_description_html: |
-      <h3>ルールを書くのに適した場所</h3>
-      <p>詳細説明が設定されていません。</p>
->>>>>>> bb85043f
+      <h3>Mastonon 上のルール</h3>
+      <div><ul class="rules-list">
+        <li class="rules-list__row">
+          <h6>画像/動画の投稿について</h6>
+          公共の場での閲覧がふさわしくない画像は NSFW（職場閲覧注意）を使用したり、残虐的、暴力的な画像、他人が不快に感じると思われる内容は、CW（閲覧警告）を使用してください。また、児童ポルノおよび公序良俗に反する画像および動画の投稿は厳禁です。
+        </li>
+        <li class="rules-list__row">
+          <h6>禁止行為</h6>
+          荒らし行為やスパム、botによる大量投稿は禁止です。人種差別、外国人差別、同性愛者差別などの差別発言は厳禁です。また、喧嘩や誹謗中傷はオンライン上で行うには向きません。独りよがりな振る舞いをしないよう、心がけてください。Mastonon はインターネット上にありますが、自国の法律を遵守しましょう
+        </li>
+        <li class="rules-list__row">
+          <h6>好ましくない投稿やユーザーは報告を</h6>
+          不適切な投稿を見つけたら運営に報告してください。内容を確認し、対応します。
+        </li>
+        <li class="rules-list__row">
+        </li>
+      </ul>
+      </div>
     features:
       humane_approach_body: 他の SNS の失敗から学び、Mastodon はソーシャルメディアが誤った使い方をされることの無いように倫理的な設計を目指しています。
       humane_approach_title: より思いやりのある設計
