---
ja:
  about:
<<<<<<< HEAD
    about_mastodon: <p><ruby><em>Mastonon</em><rp>(</rp><rt>マストノン</rt><rp>)</rp></ruby>は "マストドン" と "あのん" を組み合わせた造語です。</p><p>Mastononは<em>Mastodon (マストドン)</em>によって構築された GNU OpenSocial に対応したSNSです。Mastodonは分散型プラットフォームとなっており、どのインスタンスで登録しても楽しむことができます。登録する際は信頼できるインスタンスを選択してください。</p><p>当インスタンスは日本人によって運用されており、アカウント登録に使用するメールアドレスは管理者によって閲覧可能ですが、登録された情報を管理者が私的に利用したり、無許可で第三者に提供するようなことは致しません。</p>
    about_this: このインスタンスについて
    apps: アプリ
    business_email: 'ビジネスメールアドレス:'
    closed_registrations: 現在このインスタンスでの新規登録は受け付けていません。
=======
    about_hashtag_html: ハッシュタグ <strong>#%{hashtag}</strong> の付いた公開トゥートです。どこでもいいので、連合に参加しているSNS上にアカウントを作れば会話に参加することができます。
    about_mastodon_html: Mastodon は、オープンなウェブプロトコルを採用した、自由でオープンソースなソーシャルネットワークです。電子メールのような分散型の仕組みを採っています。
    about_this: 詳細情報
    administered_by: '管理者:'
    closed_registrations: 現在このインスタンスでの新規登録は受け付けていません。しかし、他のインスタンスにアカウントを作成しても全く同じネットワークに参加することができます。
>>>>>>> b87a1229
    contact: 連絡先
    contact_missing: 未設定
    contact_unavailable: N/A
    description_headline: "%{domain} とは？"
    domain_count_after: 個のインスタンス
    domain_count_before: 接続中
<<<<<<< HEAD
    rules:
      discriminations: 人種差別、外国人差別、同性愛者差別などの差別発言は厳禁です
      pornos: 児童ポルノ、および公序良俗に反する画像の投稿は厳禁です
      nsfw: 公共の場での閲覧がふさわしくない画像は NSFW（職場閲覧注意）を使用して投稿してください
      grotesque: 残虐的、暴力的な画像、他人が不快に感じると思われる内容は、CW（閲覧警告）を使用してください
      trolling: 荒らし行為や喧嘩はやめましょう
      jerking: 独りよがりな振る舞いをしないよう、心がけてください
      reporting: 不適切な投稿だと思ったものは、運営に報告してください
      contry_law: Mastonon はインターネット上にありますが、自国の法律を遵守しましょう
    rules_headline: Mastonon 上のルール
=======
    extended_description_html: |
      <h3>ルールを書くのに適した場所</h3>
      <p>詳細説明が設定されていません。</p>
>>>>>>> b87a1229
    features:
      humane_approach_body: 他の SNS の失敗から学び、Mastodon はソーシャルメディアが誤った使い方をされることの無いように倫理的な設計を目指しています。
      humane_approach_title: より思いやりのある設計
      not_a_product_body: Mastodon は営利的な SNS ではありません。広告や、データの収集・解析は無く、またユーザーの囲い込みもありません。ここには中央権力はありません。
      not_a_product_title: あなたは人間であり、商品ではありません
      real_conversation_body: 好きなように書ける500文字までの投稿や、文章やメディアの内容に警告をつけられる機能で、思い通りに自分自身を表現することができます。
      real_conversation_title: 本当のコミュニケーションのために
      within_reach_body: デベロッパーフレンドリーな API により実現された、iOS や Android、その他様々なプラットフォームのためのアプリでどこでも友人とやりとりできます。
      within_reach_title: いつでも身近に
    generic_description: "%{domain} は、Mastodon インスタンスの一つです"
    hosted_on: Mastodon hosted on %{domain}
    learn_more: もっと詳しく
    other_instances: 他のインスタンス
    source_code: ソースコード
    status_count_after: トゥート
    status_count_before: トゥート数
    user_count_after: 人
    user_count_before: ユーザー数
    what_is_mastodon: Mastodon とは？
  accounts:
    follow: フォロー
    followers: フォロワー
    following: フォロー中
    media: メディア
    moved_html: "%{name} さんは引っ越しました %{new_profile_link}:"
    network_hidden: この情報は利用できません
    nothing_here: 何もありません！
    people_followed_by: "%{name} さんがフォロー中のアカウント"
    people_who_follow: "%{name} さんをフォロー中のアカウント"
    posts: トゥート
    posts_with_replies: トゥートと返信
    remote_follow: リモートフォロー
    reserved_username: このユーザー名は予約されています
    roles:
      admin: Admin
      bot: Bot
      moderator: Mod
    unfollow: フォロー解除
  admin:
    account_moderation_notes:
      create: 書き込む
      created_msg: モデレーションメモを書き込みました！
      delete: 削除
      destroyed_msg: モデレーションメモを削除しました！
    accounts:
      are_you_sure: 本当に実行しますか？
      avatar: アイコン
      by_domain: ドメイン
      change_email:
        changed_msg: メールアドレスの変更に成功しました！
        current_email: 現在のメールアドレス
        label: メールアドレスを変更
        new_email: 新しいメールアドレス
        submit: メールアドレスの変更
        title: "%{username} さんのメールアドレスを変更"
      confirm: 確認
      confirmed: 確認済み
      confirming: 確認中
      demote: 降格
      disable: 無効化
      disable_two_factor_authentication: 二段階認証を無効にする
      disabled: 無効
      display_name: 表示名
      domain: ドメイン
      edit: 編集
      email: メールアドレス
      email_status: メールアドレスの状態
      enable: 有効化
      enabled: 有効
      feed_url: フィードURL
      followers: フォロワー数
      followers_url: Followers URL
      follows: フォロー数
      inbox_url: Inbox URL
      ip: IP
      location:
        all: すべて
        local: ローカル
        remote: リモート
        title: ロケーション
      login_status: ログイン
      media_attachments: 添付されたメディア
      memorialize: 追悼アカウント化
      moderation:
        all: すべて
        silenced: サイレンス中
        suspended: 停止中
        title: モデレーション
      moderation_notes: モデレーションメモ
      most_recent_activity: 直近の活動
      most_recent_ip: 直近のIP
      not_subscribed: 購読していない
      order:
        alphabetic: アルファベット順
        most_recent: 直近の活動順
        title: 順序
      outbox_url: Outbox URL
      perform_full_suspension: 完全に活動停止させる
      profile_url: プロフィールURL
      promote: 昇格
      protocol: プロトコル
      public: パブリック
      push_subscription_expires: PuSH購読期限
      redownload: アバターの更新
      remove_avatar: アイコンを削除
      resend_confirmation:
        already_confirmed: メールアドレスは確認済みです
        send: 確認メールを再送
        success: 確認メールを再送信しました!
      reset: リセット
      reset_password: パスワード再設定
      resubscribe: 再講読
      role: 役割
      roles:
        admin: 管理者
        moderator: モデレーター
        staff: スタッフ
        user: ユーザー
      salmon_url: Salmon URL
      search: 検索
      shared_inbox_url: Shared Inbox URL
      show:
        created_reports: このアカウントで作られたレポート
        report: レポート
        targeted_reports: このアカウントについてのレポート
      silence: サイレンス
      statuses: トゥート数
      subscribe: 購読する
      title: アカウント
      unconfirmed_email: 確認待ちのメールアドレス
      undo_silenced: サイレンスから戻す
      undo_suspension: 停止から戻す
      unsubscribe: 購読の解除
      username: ユーザー名
      web: Web
    action_logs:
      actions:
        assigned_to_self_report: "%{name} さんがレポート %{target} を自身の担当に割り当てました"
        change_email_user: "%{name} さんが %{target} さんのメールアドレスを変更しました"
        confirm_user: "%{name} さんが %{target} さんのメールアドレスを確認済みにしました"
        create_custom_emoji: "%{name} さんがカスタム絵文字 %{target} を追加しました"
        create_domain_block: "%{name} さんがドメイン %{target} をブロックしました"
        create_email_domain_block: "%{name} さんがドメイン %{target} をメールアドレス用ブラックリストに追加しました"
        demote_user: "%{name} さんが %{target} さんを降格しました"
        destroy_domain_block: "%{name} さんがドメイン %{target} のブロックを外しました"
        destroy_email_domain_block: "%{name} さんがドメイン %{target} をメールアドレス用ブラックリストから外しました"
        destroy_status: "%{name} さんが %{target} さんの投稿を削除しました"
        disable_2fa_user: "%{name} さんが %{target} さんの二段階認証を無効化しました"
        disable_custom_emoji: "%{name} さんがカスタム絵文字 %{target} を無効化しました"
        disable_user: "%{name} さんが %{target} さんのログインを無効化しました"
        enable_custom_emoji: "%{name} さんがカスタム絵文字 %{target} を有効化しました"
        enable_user: "%{name} さんが %{target} さんのログインを有効化しました"
        memorialize_account: "%{name} さんが %{target} さんを追悼アカウントページに登録しました"
        promote_user: "%{name} さんが %{target} さんを昇格しました"
        remove_avatar_user: "%{name} さんが %{target} さんのアイコンを削除しました"
        reopen_report: "%{name} さんがレポート %{target} を再び開きました"
        reset_password_user: "%{name} さんが %{target} さんのパスワードをリセットしました"
        resolve_report: "%{name} さんがレポート %{target} を解決済みにしました"
        silence_account: "%{name} さんが %{target} さんをサイレンスにしました"
        suspend_account: "%{name} さんが %{target} さんを停止しました"
        unassigned_report: "%{name} さんがレポート %{target} の担当を外しました"
        unsilence_account: "%{name} さんが %{target} さんのサイレンスを解除しました"
        unsuspend_account: "%{name} さんが %{target} さんの停止を解除しました"
        update_custom_emoji: "%{name} さんがカスタム絵文字 %{target} を更新しました"
        update_status: "%{name} さんが %{target} さんの投稿を更新しました"
      title: 操作履歴
    custom_emojis:
      by_domain: ドメイン
      copied_msg: 絵文字のコピーをローカルに作成しました
      copy: コピー
      copy_failed_msg: 絵文字のコピーをローカルに作成できませんでした
      created_msg: 絵文字の追加に成功しました！
      delete: 削除
      destroyed_msg: 絵文字の削除に成功しました！
      disable: 無効化
      disabled_msg: 絵文字を無効化しました
      emoji: 絵文字
      enable: 有効化
      enabled_msg: 絵文字を有効化しました
      image_hint: 50KBまでのPNG画像を利用できます
      listed: 収載
      new:
        title: 新規カスタム絵文字の追加
      overwrite: 上書き
      shortcode: ショートコード
      shortcode_hint: 2文字以上の半角英数字とアンダーバーのみ利用できます
      title: カスタム絵文字
      unlisted: 未収載
      update_failed_msg: 絵文字を更新できませんでした
      updated_msg: 絵文字の更新に成功しました！
      upload: アップロード
    domain_blocks:
      add_new: 新規追加
      created_msg: ドメインブロック処理を完了しました
      destroyed_msg: ドメインブロックを外しました
      domain: ドメイン
      new:
        create: ブロックを作成
        hint: ドメインブロックはデータベース中のアカウント項目の作成を妨げませんが、遡って自動的に指定されたモデレーションをそれらのアカウントに適用します。
        severity:
          desc_html: "<strong>サイレンス</strong>はアカウントのトゥートをフォローしていない人から隠します。<strong>停止</strong>はそのアカウントのコンテンツ、メディア、プロフィールデータをすべて削除します。メディアファイルの拒否は<strong>なし</strong>を使います。"
          noop: なし
          silence: サイレンス
          suspend: 停止
        title: 新規ドメインブロック
      reject_media: メディアファイルを拒否
      reject_media_hint: ローカルに保存されたメディアファイルを削除し、今後のダウンロードを拒否します。停止とは無関係です
      severities:
        noop: なし
        silence: サイレンス
        suspend: 停止
      severity: 深刻度
      show:
        affected_accounts:
          one: データベース中の一つのアカウントに影響します
          other: データベース中の%{count}個のアカウントに影響します
        retroactive:
          silence: このドメインからの存在するすべてのアカウントのサイレンスを戻す
          suspend: このドメインからの存在するすべてのアカウントの停止を戻す
        title: "%{domain}のドメインブロックを戻す"
        undo: 元に戻す
      title: ドメインブロック
      undo: 元に戻す
    email_domain_blocks:
      add_new: 新規追加
      created_msg: ブラックリストに追加しました
      delete: 消去
      destroyed_msg: ブラックリストから外しました
      domain: ドメイン
      new:
        create: ドメインを追加
        title: メールアドレス用ブラックリスト新規追加
      title: メールブラックリスト
    instances:
      account_count: 既知のアカウント数
      domain_name: ドメイン名
      reset: リセット
      search: 検索
      title: 既知のインスタンス
    invites:
      filter:
        all: すべて
        available: 使用可能
        expired: 期限切れ
        title: フィルター
      title: 招待
    report_notes:
      created_msg: レポートメモを書き込みました！
      destroyed_msg: レポートメモを削除しました！
    reports:
      account:
        note: メモ
        report: レポート
      action_taken_by: レポート処理者
      are_you_sure: 本当に実行しますか？
      assign_to_self: 担当になる
      assigned: 担当者
      comment:
        none: なし
      created_at: レポート日時
      id: ID
      mark_as_resolved: 解決済みとしてマーク
      mark_as_unresolved: 未解決として再び開く
      notes:
        create: 書き込む
        create_and_resolve: 書き込み、解決済みにする
        create_and_unresolve: 書き込み、未解決として開く
        delete: 削除
        placeholder: どのような措置が取られたか、または関連する更新を記述してください…
      reopen: 再び開く
      report: レポート#%{id}
      report_contents: 内容
      reported_account: 報告対象アカウント
      reported_by: 報告者
      resolved: 解決済み
      resolved_msg: レポートを解決済みにしました！
      silence_account: アカウントをサイレンス
      status: ステータス
      suspend_account: アカウントを停止
      target: ターゲット
      title: レポート
      unassign: 担当を外す
      unresolved: 未解決
      updated_at: 更新日時
      view: 表示
    settings:
      activity_api_enabled:
        desc_html: 週ごとのローカルに投稿されたトゥート数、アクティブなユーザー数、新規登録者数
        title: ユーザーアクティビティに関する統計を公開する
      bootstrap_timeline_accounts:
        desc_html: 複数のユーザー名はコンマで区切ります。ローカルの公開アカウントのみ有効です。指定しない場合は管理者がデフォルトで指定されます。
        title: 新規ユーザーが自動フォローするアカウント
      contact_information:
        email: ビジネスメールアドレス
        username: 連絡先のユーザー名
      hero:
        desc_html: フロントページに表示されます。サイズは600x100px以上推奨です。未設定の場合、インスタンスのサムネイルが使用されます
        title: ヒーローイメージ
      peers_api_enabled:
        desc_html: 連合内でこのインスタンスが遭遇したドメインの名前
        title: 接続しているインスタンスのリストを公開する
      registrations:
        closed_message:
          desc_html: 新規登録を停止しているときにフロントページに表示されます。HTMLタグが使えます
          title: 新規登録停止時のメッセージ
        deletion:
          desc_html: 誰でも自分のアカウントを削除できるようにします
          title: アカウント削除を受け付ける
        min_invite_role:
          disabled: 誰も許可しない
          title: 招待の作成を許可
        open:
          desc_html: 誰でも自由にアカウントを作成できるようにします
          title: 新規登録を受け付ける
      show_known_fediverse_at_about_page:
        desc_html: チェックを入れるとプレビュー欄に既知の連合先全てのトゥートを表示します。外すとローカルのトゥートだけ表示します。
        title: タイムラインプレビューに連合タイムラインを表示する
      show_staff_badge:
        desc_html: ユーザーページにスタッフのバッジを表示します
        title: スタッフバッジを表示する
      site_description:
        desc_html: フロントページへの表示と meta タグに使用される紹介文です。HTMLタグ、特に<code>&lt;a&gt;</code> と <code>&lt;em&gt;</code>が使えます。
        title: インスタンスの説明
      site_description_extended:
        desc_html: あなたのインスタンスにおける行動規範やルール、ガイドライン、そのほかの記述をする際に最適な場所です。HTMLタグが使えます
        title: カスタム詳細説明
      site_terms:
        desc_html: あなたは独自のプライバシーポリシーや利用規約、そのほかの法的根拠を書くことができます。HTMLタグが使えます
        title: カスタム利用規約
      site_title: インスタンスの名前
      thumbnail:
        desc_html: OpenGraphとAPIによるプレビューに使用されます。サイズは1200×630px推奨です
        title: インスタンスのサムネイル
      timeline_preview:
        desc_html: ランディングページに公開タイムラインを表示します
        title: タイムラインプレビュー
      title: サイト設定
    statuses:
      back_to_account: アカウントページに戻る
      batch:
        delete: 削除
        nsfw_off: 閲覧注意をはずす
        nsfw_on: 閲覧注意にする
      failed_to_execute: 実行に失敗しました
      media:
        title: メディア
      no_media: メディアなし
      title: トゥート一覧
      with_media: メディアあり
    subscriptions:
      callback_url: コールバックURL
      confirmed: 確認済み
      expires_in: 期限
      last_delivery: 最終配送
      title: WebSub
      topic: トピック
    title: 管理
  admin_mailer:
    new_report:
      body: "%{reporter} が %{target} を通報しました"
      body_remote: "%{domain} の誰かが %{target} を通報しました"
      subject: "%{instance} の新しい通報 (#%{id})"
  application_mailer:
    notification_preferences: メール設定の変更
    salutation: "%{name} さん"
    settings: 'メール設定の変更: %{link}'
    view: 'リンク:'
    view_profile: プロフィールを表示
    view_status: トゥートを表示
  applications:
    created: アプリが作成されました
    destroyed: アプリが削除されました
    invalid_url: URLが無効です
    regenerate_token: アクセストークンの再生成
    token_regenerated: アクセストークンが再生成されました
    warning: このデータは気をつけて取り扱ってください。他の人と共有しないでください！
    your_token: アクセストークン
  auth:
    agreement_html: 登録すると <a href="%{rules_path}">インスタンスのルール</a> と <a href="%{terms_path}">プライバシーポリシー</a> に従うことに同意したことになります。
    change_password: パスワード
    confirm_email: メールアドレスの確認
    delete_account: アカウントの削除
    delete_account_html: アカウントを削除したい場合、<a href="%{path}">こちら</a> から手続きが行えます。削除する前に、確認画面があります。
    didnt_get_confirmation: 確認メールを受信できませんか？
    forgot_password: パスワードをお忘れですか？
    invalid_reset_password_token: パスワードリセットトークンが正しくないか期限切れです。もう一度リクエストしてください。
    login: ログイン
    logout: ログアウト
    migrate_account: 別のアカウントに引っ越す
    migrate_account_html: 引っ越し先を明記したい場合は<a href="%{path}">こちら</a>で設定できます。
    or: または
    or_log_in_with: または次のサービスでログイン
    providers:
      cas: CAS
      saml: SAML
    register: 登録する
    register_elsewhere: 他のインスタンスで新規登録
    resend_confirmation: 確認メールを再送する
    reset_password: パスワードを再発行
    security: セキュリティ
    set_new_password: 新しいパスワード
  authorize_follow:
    already_following: あなたは既にこのアカウントをフォローしています
    error: 残念ながら、リモートアカウント情報の取得中にエラーが発生しました
    follow: フォロー
    follow_request: 'あなたは以下のアカウントにフォローリクエストを送信しました:'
    following: '成功！ あなたは現在以下のアカウントをフォローしています:'
    post_follow:
      close: またはこのウィンドウを閉じます。
      return: ユーザーのプロフィールに戻る
      web: Web を開く
    title: "%{acct} をフォロー"
  datetime:
    distance_in_words:
      about_x_hours: "%{count}時間"
      about_x_months: "%{count}月"
      about_x_years: "%{count}年"
      almost_x_years: "%{count}年"
      half_a_minute: 今
      less_than_x_minutes: "%{count}分"
      less_than_x_seconds: 今
      over_x_years: "%{count}年"
      x_days: "%{count}日"
      x_minutes: "%{count}分"
      x_months: "%{count}月"
      x_seconds: "%{count}秒"
  deletes:
    bad_password_msg: パスワードが違います
    confirm_password: 本人確認のため、現在のパスワードを入力してください
    description_html: あなたのアカウントに含まれるコンテンツは全て削除され、アカウントは無効化されます。これは恒久的なもので、<strong>取り消すことはできません</strong>。なりすましを防ぐために、同じユーザー名で再度登録することはできなくなります。
    proceed: アカウントを削除する
    success_msg: アカウントは正常に削除されました
    warning_html: 削除が保証されるのはこのインスタンス上のコンテンツのみです。他のインスタンス等、外部に広く共有されたコンテンツについては痕跡が残ることがあります。また、現在接続できないサーバーや、あなたの更新を受け取らなくなったサーバーに対しては、削除は反映されません。
    warning_title: 共有されたコンテンツについて
  errors:
    '403': このページを表示する権限がありません。
    '404': お探しのページは見つかりませんでした。
    '410': お探しのページはもう存在しません。
    '422':
      content: セキュリティ認証に失敗しました。Cookieをブロックしていませんか？
      title: セキュリティ認証に失敗
    '429': リクエストの制限に達しました
    '500':
      content: もうしわけありませんが、なにかが間違っています。
      title: このページは正しくありません
    noscript_html: Mastodonのウェブアプリケーションを利用する場合はJavaScriptを有効にしてください。またはあなたのプラットフォーム向けの<a href="https://github.com/tootsuite/documentation/blob/master/Using-Mastodon/Apps.md">Mastodonネイティブアプリ</a>を探すことができます。
  exports:
    archive_takeout:
      date: 日時
      download: ダウンロード
      hint_html: "<strong>トゥートとメディア</strong>のアーカイブをリクエストできます。 データはActivityPub形式で、対応しているソフトウェアで読み込むことができます。7日毎にアーカイブをリクエストできます。"
      in_progress: 準備中...
      request: アーカイブをリクエスト
      size: 容量
    blocks: ブロック
    csv: CSV
    follows: フォロー
    mutes: ミュート
    storage: メディア
  followers:
    domain: ドメイン
    explanation_html: あなたの投稿のプライバシーを確保したい場合、誰があなたをフォローしているのかを把握している必要があります。 <strong>プライベート投稿は、あなたのフォロワーがいる全てのインスタンスに配信されます</strong>。 フォロワーのインスタンスの管理者やソフトウェアがあなたのプライバシーを尊重してくれるかどうか怪しい場合は、そのフォロワーを削除した方がよいかもしれません。
    followers_count: フォロワー数
    lock_link: 承認制アカウントにする
    purge: フォロワーから削除する
    success:
      one: 1個のドメインからソフトブロックするフォロワーを処理中...
      other: "%{count} 個のドメインからソフトブロックするフォロワーを処理中..."
    true_privacy_html: "<strong>プライバシーの保護はエンドツーエンドの暗号化でのみ実現可能</strong>であることに留意ください。"
    unlocked_warning_html: 誰でもあなたをフォローすることができ、フォロワー限定の投稿をすぐに見ることができます。フォローする人を限定したい場合は%{lock_link}に設定してください。
    unlocked_warning_title: このアカウントは承認制アカウントに設定されていません
  generic:
    changes_saved_msg: 正常に変更されました！
    powered_by: powered by %{link}
    save_changes: 変更を保存
    validation_errors:
      one: エラーが発生しました！ 以下のエラーを確認してください
      other: エラーが発生しました！ 以下の%{count}個のエラーを確認してください
  imports:
    preface: 他のインスタンスでエクスポートされたファイルから、フォロー/ブロックした情報をこのインスタンス上のアカウントにインポートできます。
    success: ファイルは正常にアップロードされ、現在処理中です。しばらくしてから確認してください
    types:
      blocking: ブロックしたアカウントリスト
      following: フォロー中のアカウントリスト
      muting: ミュートしたアカウントリスト
    upload: アップロード
  in_memoriam_html: 故人を偲んで。
  invites:
    delete: 無効化
    expired: 期限切れ
    expires_in:
      '1800': 30 分
      '21600': 6 時間
      '3600': 1 時間
      '43200': 12 時間
      '604800': 1 週間
      '86400': 1 日
    expires_in_prompt: 無期限
    generate: 作成
    max_uses:
      one: '1'
      other: "%{count}"
    max_uses_prompt: 無制限
    prompt: リンクを生成・共有してこのインスタンスへの新規登録を受け付けることができます
    table:
      expires_at: 有効期限
      uses: 使用
    title: 新規ユーザーの招待
  landing_strip_html: "<strong>%{name}</strong> さんはインスタンス %{link_to_root_path} のユーザーです。アカウントさえ持っていればフォローしたり会話したりできます。"
  landing_strip_signup_html: もしお持ちでないなら <a href="%{sign_up_path}">こちら</a> からサインアップできます。
  lists:
    errors:
      limit: リストの上限に達しました
  media_attachments:
    validations:
      images_and_video: 既に画像が追加されているため、動画を追加することはできません
      too_many: 追加できるファイルは4つまでです
  migrations:
    acct: 引っ越し先の ユーザー名@ドメイン
    currently_redirecting: 'あなたのプロフィールは引っ越し先が設定されています:'
    proceed: 保存
    updated_msg: アカウントの引っ越し設定を更新しました！
  moderation:
    title: モデレーション
  notification_mailer:
    digest:
      action: 全ての通知を表示
      body: '最後のログイン（%{since}）からの出来事:'
      mention: "%{name} さんがあなたに返信しました:"
      new_followers_summary:
        one: また、離れている間に新たなフォロワーを獲得しました！
        other: また、離れている間に%{count} 人の新たなフォロワーを獲得しました！
      subject:
        one: "新しい1件の通知 \U0001F418"
        other: "新しい%{count}件の通知 \U0001F418"
      title: 不在の間に…
    favourite:
      body: "%{name} さんにお気に入り登録された、あなたのトゥートがあります:"
      subject: "%{name} さんにお気に入りに登録されました"
      title: 新たなお気に入り登録
    follow:
      body: "%{name} さんにフォローされています！"
      subject: "%{name} さんにフォローされています"
      title: 新たなフォロワー
    follow_request:
      action: フォローリクエストの管理
      body: "%{name} さんがあなたにフォローをリクエストしました"
      subject: "%{name} さんからのフォローリクエスト"
      title: 新たなフォローリクエスト
    mention:
      action: 返信
      body: "%{name} さんから返信がありました:"
      subject: "%{name} さんに返信されました"
      title: 新たな返信
    reblog:
      body: "%{name} さんにブーストされた、あなたのトゥートがあります:"
      subject: "%{name} さんにブーストされました"
      title: 新たなブースト
  number:
    human:
      decimal_units:
        format: "%n%u"
        units:
          billion: B
          million: M
          quadrillion: Q
          thousand: K
          trillion: T
          unit: ''
  pagination:
    newer: 新しいトゥート
    next: 次
    older: 以前のトゥート
    prev: 前
    truncate: "&hellip;"
  preferences:
    languages: 言語
    other: その他
    publishing: 投稿
    web: ウェブ
  remote_follow:
    acct: あなたの ユーザー名@ドメイン を入力してください
    missing_resource: リダイレクト先が見つかりませんでした
    proceed: フォローする
    prompt: 'フォローしようとしています:'
  remote_unfollow:
    error: エラー
    title: タイトル
    unfollowed: フォロー解除しました
  sessions:
    activity: 最後のアクティビティ
    browser: ブラウザ
    browsers:
      alipay: Alipay
      blackberry: Blackberry
      chrome: Chrome
      edge: Microsoft Edge
      electron: Electron
      firefox: Firefox
      generic: 不明なブラウザ
      ie: Internet Explorer
      micro_messenger: MicroMessenger
      nokia: Nokia S40 Ovi Browser
      opera: Opera
      otter: Otter
      phantom_js: PhantomJS
      qq: QQ Browser
      safari: Safari
      uc_browser: UCBrowser
      weibo: Weibo
    current_session: 現在のセッション
    description: "%{browser} on %{platform}"
    explanation: あなたのMastodonアカウントに現在ログインしているウェブブラウザの一覧です。
    ip: IP
    platforms:
      adobe_air: Adobe Air
      android: Android
      blackberry: Blackberry
      chrome_os: ChromeOS
      firefox_os: Firefox OS
      ios: iOS
      linux: Linux
      mac: Mac
      other: 不明なプラットフォーム
      windows: Windows
      windows_mobile: Windows Mobile
      windows_phone: Windows Phone
    revoke: 削除
    revoke_success: セッションを削除しました
    title: セッション
  settings:
    authorized_apps: 認証済みアプリ
    back: Mastodon に戻る
    delete: アカウントの削除
    development: 開発
    edit_profile: プロフィールを編集
    export: データのエクスポート
    followers: 信頼済みのインスタンス
    import: データのインポート
    migrate: アカウントの引っ越し
    notifications: 通知
    preferences: ユーザー設定
    settings: 設定
    two_factor_authentication: 二段階認証
    your_apps: アプリ
  statuses:
    attached:
      description: '添付: %{attached}'
      image:
        one: "%{count} 枚の画像"
        other: "%{count} 枚の画像"
      video:
        one: "%{count} 本の動画"
        other: "%{count} 本の動画"
    boosted_from_html: "%{acct_link} からブースト"
    content_warning: '閲覧注意: %{warning}'
    disallowed_hashtags:
      one: '許可されていないハッシュタグが含まれています: %{tags}'
      other: '許可されていないハッシュタグが含まれています: %{tags}'
    open_in_web: Webで開く
    over_character_limit: 上限は %{max}文字までです
    pin_errors:
      limit: 固定されているトゥートの上限に達しました
      ownership: 他人のトゥートを固定することはできません
      private: 非公開のトゥートを固定することはできません
      reblog: ブーストされたトゥートを固定することはできません
    show_more: もっと見る
    title: '%{name}: "%{quote}"'
    visibilities:
      private: フォロワー限定
      private_long: フォロワーにのみ表示されます
      public: 公開
      public_long: 誰でも見ることができ、かつ公開タイムラインに表示されます
      unlisted: 未収載
      unlisted_long: 誰でも見ることができますが、公開タイムラインには表示されません
  stream_entries:
    click_to_show: クリックして表示
    pinned: 固定されたトゥート
    reblogged: さんがブースト
    sensitive_content: 閲覧注意
  terms:
    body_html: |
      <h2>プライバシーポリシー</h2>
      <h3 id="collect">どのような情報を収集しますか？</h3>

      <ul>
        <li><em>基本的なアカウント情報</em>: 当サイトに登録すると、ユーザー名・メールアドレス・パスワードの入力を求められることがあります。また表示名や自己紹介・プロフィール画像・ヘッダー画像といった追加のプロフィールを登録できます。ユーザー名・表示名・自己紹介・プロフィール画像・ヘッダー画像は常に公開されます。</li>
        <li><em>投稿・フォロー・その他公開情報</em>: フォローしているユーザーの一覧は一般公開されます。フォロワーも同様です。メッセージを投稿する際、日時だけでなく投稿に使用したアプリケーション名も記録されます。メッセージには写真や動画といった添付メディアを含むことがあります。「公開」や「未収載」の投稿は一般公開されます。プロフィールに投稿を載せるとそれもまた公開情報となります。投稿はフォロワーに配信されます。場合によっては他のサーバーに配信され、そこにコピーが保存されることを意味します。投稿を削除した場合も同様にフォロワーに配信されます。他の投稿をリブログやお気に入り登録する行動は常に公開されます。</li>
        <li><em>「ダイレクト」と「フォロワー限定」投稿</em>: すべての投稿はサーバーに保存され、処理されます。「フォロワー限定」投稿はフォロワーと投稿に書かれたユーザーに配信されます。「ダイレクト」投稿は投稿に書かれたユーザーにのみ配信されます。場合によっては他のサーバーに配信され、そこにコピーが保存されることを意味します。私たちはこれらの閲覧を一部の許可された者に限定するよう誠意を持って努めます。しかし他のサーバーにおいても同様に扱われるとは限りません。したがって、相手の所属するサーバーを吟味することが重要です。設定で新しいフォロワーの承認または拒否を手動で行うよう切り替えることもできます。<em>サーバー管理者は「ダイレクト」や「フォロワー限定」投稿も閲覧する可能性があることを忘れないでください。</em>また受信者がスクリーンショットやコピー、もしくは共有する可能性があることを忘れないでください。<em>いかなる危険な情報もMastodon上で共有しないでください。</em></li>
        <li><em>IPアドレスやその他メタデータ</em>: ログインする際IPアドレスだけでなくブラウザーアプリケーション名を記録します。ログインしたセッションはすべてユーザー設定で見直し、取り消すことができます。使用されている最新のIPアドレスは最大12ヵ月間保存されます。またサーバーへのIPアドレスを含むすべてのリクエストのログを保持することがあります。</li>
      </ul>

      <hr class="spacer" />

      <h3 id="use">情報を何に使用しますか？</h3>

      <p>収集した情報は次の用途に使用されることがあります:</p>

      <ul>
        <li>Mastodonのコア機能の提供: ログインしている間にかぎり他の人たちと投稿を通じて交流することができます。例えば自分専用のホームタイムラインで投稿をまとめて読むために他の人たちをフォローできます。</li>
        <li>コミュニティ維持の補助: 例えばIPアドレスを既知のものと比較し、BAN回避目的の複数登録者やその他違反者を判別します。</li>
        <li>提供されたメールアドレスはお知らせの送信・投稿に対するリアクションやメッセージ送信の通知・お問い合わせやその他要求や質問への返信に使用されることがあります。</li>
      </ul>

      <hr class="spacer" />

      <h3 id="protect">情報をどのように保護しますか？</h3>

      <p>私たちはあなたが入力・送信する際や自身の情報にアクセスする際に個人情報を安全に保つため、さまざまなセキュリティ上の対策を実施します。特にブラウザーセッションだけでなくアプリケーションとAPI間の通信もSSLによって保護されます。またパスワードは強力な不可逆アルゴリズムでハッシュ化されます。二段階認証を有効にし、アカウントへのアクセスをさらに安全にすることができます。</p>

      <hr class="spacer" />

      <h3 id="data-retention">データ保持方針はどうなっていますか？</h3>

      <p>私たちは次のように誠意を持って努めます:</p>

      <ul>
        <li>当サイトへのIPアドレスを含むすべての要求に対するサーバーログを90日以内のできるかぎりの間保持します。</li>
        <li>登録されたユーザーに関連付けられたIPアドレスを12ヵ月以内の間保持します。</li>
      </ul>

      <p>あなたは投稿・添付メディア・プロフィール画像・ヘッダー画像を含む自身のデータのアーカイブを要求し、ダウンロードすることができます。</p>

      <p>あなたはいつでもアカウントの削除を要求できます。削除は取り消すことができません。</p>

      <hr class="spacer"/>

      <h3 id="cookies">クッキーを使用していますか？</h3>

      <p>はい。クッキーは (あなたが許可した場合に) WebサイトやサービスがWebブラウザーを介してコンピューターに保存する小さなファイルです。使用することでWebサイトがブラウザーを識別し、登録済みのアカウントがある場合関連付けます。</p>

      <p>私たちはクッキーを将来の訪問のために設定を保存し呼び出す用途に使用します。</p>

      <hr class="spacer" />

      <h3 id="disclose">なんらかの情報を外部に提供していますか？</h3>

      <p>私たちは個人を特定できる情報を外部へ販売・取引・その他方法で渡すことはありません。これには当サイトの運営・業務遂行・サービス提供を行ううえで補助する信頼できる第三者をこの機密情報の保護に同意するかぎり含みません。法令の遵守やサイトポリシーの施行、権利・財産・安全の保護に適切と判断した場合、あなたの情報を公開することがあります。</p>

      <p>あなたの公開情報はネットワーク上の他のサーバーにダウンロードされることがあります。相手が異なるサーバーに所属する場合、「公開」と「フォロワー限定」投稿はフォロワーの所属するサーバーに配信され、「ダイレクト」投稿は受信者の所属するサーバーに配信されます。</p>

      <p>あなたがアカウントの使用をアプリケーションに許可すると、承認した権限の範囲内で公開プロフィール情報・フォローリスト・フォロワー・リスト・すべての投稿・お気に入り登録にアクセスできます。アプリケーションはメールアドレスやパスワードに決してアクセスできません。</p>

      <hr class="spacer" />

      <h3 id="children">児童によるサイト利用について</h3>

      <p>サーバーがEUまたはEEA圏内にある場合: 当サイト・製品・サービスは16歳以上の人を対象としています。あなたが16歳未満の場合、GDPR (<a href="https://en.wikipedia.org/wiki/General_Data_Protection_Regulation">General Data Protection Regulation</a> - EU一般データ保護規則) により当サイトを使用できません。</p>

      <p>サーバーが米国にある場合: 当サイト・製品・サービスは13歳以上の人を対象としています。あなたが13歳未満の場合、COPPA (<a href="https://en.wikipedia.org/wiki/Children%27s_Online_Privacy_Protection_Act">Children's Online Privacy Protection Act</a> - 児童オンラインプライバシー保護法) により当サイトを使用できません。</p>

      <p>サーバーが別の管轄区域にある場合、法的要件は異なることがあります。</p>

      <hr class="spacer" />

      <h3 id="changes">プライバシーポリシーの変更</h3>

      <p>プライバシーポリシーの変更を決定した場合、このページに変更点を掲載します。</p>

      <p>この文章のライセンスはCC-BY-SAです。最終更新日は2018年3月7日です。</p>

      <p>オリジナルの出典: <a href="https://github.com/discourse/discourse">Discourse privacy policy</a></p>
    title: "%{instance} 利用規約・プライバシーポリシー"
  themes:
    contrast: ハイコントラスト
    default: Mastodon
  time:
    formats:
      default: "%Y年%m月%d日 %H:%M"
  two_factor_authentication:
    code_hint: 確認するには認証アプリで表示されたコードを入力してください
    description_html: "<strong>二段階認証</strong>を有効にするとログイン時、認証アプリからコードを入力する必要があります。"
    disable: 無効
    enable: 有効
    enabled: 二段階認証は有効になっています
    enabled_success: 二段階認証が有効になりました
    generate_recovery_codes: リカバリーコードを生成
    instructions_html: "<strong>Google Authenticatorか、もしくはほかのTOTPアプリでこのQRコードをスキャンしてください。</strong>これ以降、ログインするときはそのアプリで生成されるコードが必要になります。"
    lost_recovery_codes: リカバリーコードを使用すると携帯電話を紛失した場合でもアカウントにアクセスできるようになります。 リカバリーコードを紛失した場合もここで再生成することができますが、古いリカバリーコードは無効になります。
    manual_instructions: 'QRコードがスキャンできず、手動での登録を希望の場合はこのシークレットコードを利用してください。:'
    recovery_codes: リカバリーコード
    recovery_codes_regenerated: リカバリーコードが再生成されました
    recovery_instructions_html: 携帯電話を紛失した場合、以下の内どれかのリカバリーコードを使用してアカウントへアクセスすることができます。<strong>リカバリーコードは大切に保全してください。</strong>たとえば印刷してほかの重要な書類と一緒に保管することができます。
    setup: 初期設定
    wrong_code: コードが間違っています。サーバー上の時間とデバイス上の時間が一致していることを確認してください。
  user_mailer:
    backup_ready:
      explanation: Mastodonアカウントのアーカイブを受け付けました。今すぐダウンロードできます！
      subject: アーカイブの準備ができました
      title: アーカイブの取り出し
    welcome:
      edit_profile_action: プロフィールを設定
      edit_profile_step: アバター画像やヘッダー画像をアップロードしたり、表示名やその他プロフィールを変更しカスタマイズすることができます。新しいフォロワーからのフォローを許可する前に検討したい場合、アカウントを承認制にすることができます。
      explanation: 始めるにあたってのアドバイスです
      final_action: 始めましょう
      final_step: 'さあ始めましょう！ たとえフォロワーがいなくても、あなたの公開した投稿はローカルタイムラインやハッシュタグなどで誰かの目に止まるかもしれません。自己紹介をしたい時は #introductions ハッシュタグを使うといいかもしれません。'
      full_handle: あなたの正式なユーザー名
      full_handle_hint: これは別のインスタンスからフォローしてもらったりメッセージのやり取りをする際に、友達に伝えるといいでしょう。
      review_preferences_action: 設定の変更
      review_preferences_step: 受け取りたいメールや投稿の公開範囲などの設定を必ず行ってください。不快でないならアニメーション GIF の自動再生を有効にすることもできます。
      subject: Mastodon へようこそ
      tip_bridge_html: もし Twitter から来られたのであれば、<a href="%{bridge_url}">bridge app</a> を使用することで Mastodon での友達のアカウントを探すこともできます。ただし bridge app を使用したことのある相手に限ります！
      tip_federated_timeline: 連合タイムラインは Mastodon ネットワークの流れを見られるものです。ただしあなたと同じインスタンスの人がフォローしている人だけが含まれるので、それが全てではありません。
      tip_following: 標準では自動でインスタンスの管理者をフォローしています。もっと興味のある人たちを見つけるには、ローカルタイムラインと連合タイムラインを確認してください。
      tip_local_timeline: ローカルタイムラインは %{instance} にいる人々の流れを見られるものです。彼らはあなたと同じインスタンスにいる隣人のようなものです！
      tip_mobile_webapp: もしモバイル端末のブラウザで Mastodon をホーム画面に追加できる場合、プッシュ通知を受け取ることができます。それはまるでネイティブアプリのように動作します！
      tips: 豆知識
      title: ようこそ、%{name} ！
  users:
    invalid_email: メールアドレスが無効です
    invalid_otp_token: 二段階認証コードが間違っています
    otp_lost_help_html: どちらも使用できない場合、%{email} に連絡を取ると解決できるかもしれません
    seamless_external_login: あなたは外部サービスを介してログインしているため、パスワードとメールアドレスの設定は利用できません。
    signed_in_as: '下記でログイン中:'<|MERGE_RESOLUTION|>--- conflicted
+++ resolved
@@ -1,41 +1,20 @@
 ---
 ja:
   about:
-<<<<<<< HEAD
-    about_mastodon: <p><ruby><em>Mastonon</em><rp>(</rp><rt>マストノン</rt><rp>)</rp></ruby>は "マストドン" と "あのん" を組み合わせた造語です。</p><p>Mastononは<em>Mastodon (マストドン)</em>によって構築された GNU OpenSocial に対応したSNSです。Mastodonは分散型プラットフォームとなっており、どのインスタンスで登録しても楽しむことができます。登録する際は信頼できるインスタンスを選択してください。</p><p>当インスタンスは日本人によって運用されており、アカウント登録に使用するメールアドレスは管理者によって閲覧可能ですが、登録された情報を管理者が私的に利用したり、無許可で第三者に提供するようなことは致しません。</p>
-    about_this: このインスタンスについて
-    apps: アプリ
-    business_email: 'ビジネスメールアドレス:'
-    closed_registrations: 現在このインスタンスでの新規登録は受け付けていません。
-=======
     about_hashtag_html: ハッシュタグ <strong>#%{hashtag}</strong> の付いた公開トゥートです。どこでもいいので、連合に参加しているSNS上にアカウントを作れば会話に参加することができます。
     about_mastodon_html: Mastodon は、オープンなウェブプロトコルを採用した、自由でオープンソースなソーシャルネットワークです。電子メールのような分散型の仕組みを採っています。
     about_this: 詳細情報
     administered_by: '管理者:'
     closed_registrations: 現在このインスタンスでの新規登録は受け付けていません。しかし、他のインスタンスにアカウントを作成しても全く同じネットワークに参加することができます。
->>>>>>> b87a1229
     contact: 連絡先
     contact_missing: 未設定
     contact_unavailable: N/A
     description_headline: "%{domain} とは？"
     domain_count_after: 個のインスタンス
     domain_count_before: 接続中
-<<<<<<< HEAD
-    rules:
-      discriminations: 人種差別、外国人差別、同性愛者差別などの差別発言は厳禁です
-      pornos: 児童ポルノ、および公序良俗に反する画像の投稿は厳禁です
-      nsfw: 公共の場での閲覧がふさわしくない画像は NSFW（職場閲覧注意）を使用して投稿してください
-      grotesque: 残虐的、暴力的な画像、他人が不快に感じると思われる内容は、CW（閲覧警告）を使用してください
-      trolling: 荒らし行為や喧嘩はやめましょう
-      jerking: 独りよがりな振る舞いをしないよう、心がけてください
-      reporting: 不適切な投稿だと思ったものは、運営に報告してください
-      contry_law: Mastonon はインターネット上にありますが、自国の法律を遵守しましょう
-    rules_headline: Mastonon 上のルール
-=======
     extended_description_html: |
       <h3>ルールを書くのに適した場所</h3>
       <p>詳細説明が設定されていません。</p>
->>>>>>> b87a1229
     features:
       humane_approach_body: 他の SNS の失敗から学び、Mastodon はソーシャルメディアが誤った使い方をされることの無いように倫理的な設計を目指しています。
       humane_approach_title: より思いやりのある設計
