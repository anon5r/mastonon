# This file is auto-generated from the current state of the database. Instead
# of editing this file, please use the migrations feature of Active Record to
# incrementally modify your database, and then regenerate this schema definition.
#
# Note that this schema.rb definition is the authoritative source for your
# database schema. If you need to create the application database on another
# system, you should be using db:schema:load, not running all the migrations
# from scratch. The latter is a flawed and unsustainable approach (the more migrations
# you'll amass, the slower it'll run and the greater likelihood for issues).
#
# It's strongly recommended that you check this file into your version control system.

ActiveRecord::Schema.define(version: 20170606113804) do

  # These are extensions that must be enabled in order to support this database
  enable_extension "plpgsql"

<<<<<<< HEAD
  create_table "account_domain_blocks", force: :cascade do |t|
=======
  create_table "account_domain_blocks", id: :serial, force: :cascade do |t|
>>>>>>> 0026ba27
    t.integer "account_id"
    t.string "domain"
    t.datetime "created_at", null: false
    t.datetime "updated_at", null: false
    t.index ["account_id", "domain"], name: "index_account_domain_blocks_on_account_id_and_domain", unique: true
  end

<<<<<<< HEAD
  create_table "accounts", force: :cascade do |t|
=======
  create_table "accounts", id: :serial, force: :cascade do |t|
>>>>>>> 0026ba27
    t.string "username", default: "", null: false
    t.string "domain"
    t.string "secret", default: "", null: false
    t.text "private_key"
    t.text "public_key", default: "", null: false
    t.string "remote_url", default: "", null: false
    t.string "salmon_url", default: "", null: false
    t.string "hub_url", default: "", null: false
    t.datetime "created_at", null: false
    t.datetime "updated_at", null: false
    t.text "note", default: "", null: false
    t.string "display_name", default: "", null: false
    t.string "uri", default: "", null: false
    t.string "url"
    t.string "avatar_file_name"
    t.string "avatar_content_type"
    t.integer "avatar_file_size"
    t.datetime "avatar_updated_at"
    t.string "header_file_name"
    t.string "header_content_type"
    t.integer "header_file_size"
    t.datetime "header_updated_at"
    t.string "avatar_remote_url"
    t.datetime "subscription_expires_at"
    t.boolean "silenced", default: false, null: false
    t.boolean "suspended", default: false, null: false
    t.boolean "locked", default: false, null: false
    t.string "header_remote_url", default: "", null: false
    t.integer "statuses_count", default: 0, null: false
    t.integer "followers_count", default: 0, null: false
    t.integer "following_count", default: 0, null: false
    t.datetime "last_webfingered_at"
    t.index "(((setweight(to_tsvector('simple'::regconfig, (display_name)::text), 'A'::\"char\") || setweight(to_tsvector('simple'::regconfig, (username)::text), 'B'::\"char\")) || setweight(to_tsvector('simple'::regconfig, (COALESCE(domain, ''::character varying))::text), 'C'::\"char\")))", name: "search_index", using: :gin
    t.index "lower((username)::text), lower((domain)::text)", name: "index_accounts_on_username_and_domain_lower"
    t.index ["uri"], name: "index_accounts_on_uri"
    t.index ["url"], name: "index_accounts_on_url"
    t.index ["username", "domain"], name: "index_accounts_on_username_and_domain", unique: true
  end

<<<<<<< HEAD
  create_table "blocks", force: :cascade do |t|
=======
  create_table "blocks", id: :serial, force: :cascade do |t|
>>>>>>> 0026ba27
    t.integer "account_id", null: false
    t.integer "target_account_id", null: false
    t.datetime "created_at", null: false
    t.datetime "updated_at", null: false
    t.index ["account_id", "target_account_id"], name: "index_blocks_on_account_id_and_target_account_id", unique: true
  end

<<<<<<< HEAD
  create_table "conversation_mutes", force: :cascade do |t|
=======
  create_table "conversation_mutes", id: :serial, force: :cascade do |t|
>>>>>>> 0026ba27
    t.integer "account_id", null: false
    t.bigint "conversation_id", null: false
    t.index ["account_id", "conversation_id"], name: "index_conversation_mutes_on_account_id_and_conversation_id", unique: true
  end

  create_table "conversations", force: :cascade do |t|
    t.string "uri"
    t.datetime "created_at", null: false
    t.datetime "updated_at", null: false
    t.index ["uri"], name: "index_conversations_on_uri", unique: true
  end

<<<<<<< HEAD
  create_table "domain_blocks", force: :cascade do |t|
=======
  create_table "domain_blocks", id: :serial, force: :cascade do |t|
>>>>>>> 0026ba27
    t.string "domain", default: "", null: false
    t.datetime "created_at", null: false
    t.datetime "updated_at", null: false
    t.integer "severity", default: 0
    t.boolean "reject_media"
    t.index ["domain"], name: "index_domain_blocks_on_domain", unique: true
  end

<<<<<<< HEAD
  create_table "favourites", force: :cascade do |t|
=======
  create_table "favourites", id: :serial, force: :cascade do |t|
>>>>>>> 0026ba27
    t.integer "account_id", null: false
    t.integer "status_id", null: false
    t.datetime "created_at", null: false
    t.datetime "updated_at", null: false
    t.index ["account_id", "status_id"], name: "index_favourites_on_account_id_and_status_id", unique: true
    t.index ["status_id"], name: "index_favourites_on_status_id"
  end

<<<<<<< HEAD
  create_table "follow_requests", force: :cascade do |t|
=======
  create_table "follow_requests", id: :serial, force: :cascade do |t|
>>>>>>> 0026ba27
    t.integer "account_id", null: false
    t.integer "target_account_id", null: false
    t.datetime "created_at", null: false
    t.datetime "updated_at", null: false
    t.index ["account_id", "target_account_id"], name: "index_follow_requests_on_account_id_and_target_account_id", unique: true
  end

<<<<<<< HEAD
  create_table "follows", force: :cascade do |t|
=======
  create_table "follows", id: :serial, force: :cascade do |t|
>>>>>>> 0026ba27
    t.integer "account_id", null: false
    t.integer "target_account_id", null: false
    t.datetime "created_at", null: false
    t.datetime "updated_at", null: false
    t.index ["account_id", "target_account_id"], name: "index_follows_on_account_id_and_target_account_id", unique: true
  end

<<<<<<< HEAD
  create_table "imports", force: :cascade do |t|
=======
  create_table "imports", id: :serial, force: :cascade do |t|
>>>>>>> 0026ba27
    t.integer "account_id", null: false
    t.integer "type", null: false
    t.boolean "approved"
    t.datetime "created_at", null: false
    t.datetime "updated_at", null: false
    t.string "data_file_name"
    t.string "data_content_type"
    t.integer "data_file_size"
    t.datetime "data_updated_at"
  end

<<<<<<< HEAD
  create_table "media_attachments", force: :cascade do |t|
=======
  create_table "media_attachments", id: :serial, force: :cascade do |t|
>>>>>>> 0026ba27
    t.bigint "status_id"
    t.string "file_file_name"
    t.string "file_content_type"
    t.integer "file_file_size"
    t.datetime "file_updated_at"
    t.string "remote_url", default: "", null: false
    t.integer "account_id"
    t.datetime "created_at", null: false
    t.datetime "updated_at", null: false
    t.string "shortcode"
    t.integer "type", default: 0, null: false
    t.json "file_meta"
<<<<<<< HEAD
=======
    t.index ["account_id"], name: "index_media_attachments_on_account_id"
>>>>>>> 0026ba27
    t.index ["shortcode"], name: "index_media_attachments_on_shortcode", unique: true
    t.index ["status_id"], name: "index_media_attachments_on_status_id"
  end

<<<<<<< HEAD
  create_table "mentions", force: :cascade do |t|
=======
  create_table "mentions", id: :serial, force: :cascade do |t|
>>>>>>> 0026ba27
    t.integer "account_id"
    t.bigint "status_id"
    t.datetime "created_at", null: false
    t.datetime "updated_at", null: false
    t.index ["account_id", "status_id"], name: "index_mentions_on_account_id_and_status_id", unique: true
    t.index ["status_id"], name: "index_mentions_on_status_id"
  end

<<<<<<< HEAD
  create_table "mutes", force: :cascade do |t|
=======
  create_table "mutes", id: :serial, force: :cascade do |t|
>>>>>>> 0026ba27
    t.integer "account_id", null: false
    t.integer "target_account_id", null: false
    t.datetime "created_at", null: false
    t.datetime "updated_at", null: false
    t.index ["account_id", "target_account_id"], name: "index_mutes_on_account_id_and_target_account_id", unique: true
  end

<<<<<<< HEAD
  create_table "notifications", force: :cascade do |t|
=======
  create_table "notifications", id: :serial, force: :cascade do |t|
>>>>>>> 0026ba27
    t.integer "account_id"
    t.bigint "activity_id"
    t.string "activity_type"
    t.datetime "created_at", null: false
    t.datetime "updated_at", null: false
    t.integer "from_account_id"
    t.index ["account_id", "activity_id", "activity_type"], name: "account_activity", unique: true
    t.index ["activity_id", "activity_type"], name: "index_notifications_on_activity_id_and_activity_type"
  end

<<<<<<< HEAD
  create_table "oauth_access_grants", force: :cascade do |t|
=======
  create_table "oauth_access_grants", id: :serial, force: :cascade do |t|
>>>>>>> 0026ba27
    t.integer "resource_owner_id", null: false
    t.integer "application_id", null: false
    t.string "token", null: false
    t.integer "expires_in", null: false
    t.text "redirect_uri", null: false
    t.datetime "created_at", null: false
    t.datetime "revoked_at"
    t.string "scopes"
    t.index ["token"], name: "index_oauth_access_grants_on_token", unique: true
  end

<<<<<<< HEAD
  create_table "oauth_access_tokens", force: :cascade do |t|
=======
  create_table "oauth_access_tokens", id: :serial, force: :cascade do |t|
>>>>>>> 0026ba27
    t.integer "resource_owner_id"
    t.integer "application_id"
    t.string "token", null: false
    t.string "refresh_token"
    t.integer "expires_in"
    t.datetime "revoked_at"
    t.datetime "created_at", null: false
    t.string "scopes"
    t.index ["refresh_token"], name: "index_oauth_access_tokens_on_refresh_token", unique: true
    t.index ["resource_owner_id"], name: "index_oauth_access_tokens_on_resource_owner_id"
    t.index ["token"], name: "index_oauth_access_tokens_on_token", unique: true
  end

<<<<<<< HEAD
  create_table "oauth_applications", force: :cascade do |t|
=======
  create_table "oauth_applications", id: :serial, force: :cascade do |t|
>>>>>>> 0026ba27
    t.string "name", null: false
    t.string "uid", null: false
    t.string "secret", null: false
    t.text "redirect_uri", null: false
    t.string "scopes", default: "", null: false
    t.datetime "created_at"
    t.datetime "updated_at"
    t.boolean "superapp", default: false, null: false
    t.string "website"
    t.index ["uid"], name: "index_oauth_applications_on_uid", unique: true
  end

<<<<<<< HEAD
  create_table "preview_cards", force: :cascade do |t|
=======
  create_table "preview_cards", id: :serial, force: :cascade do |t|
>>>>>>> 0026ba27
    t.bigint "status_id"
    t.string "url", default: "", null: false
    t.string "title"
    t.string "description"
    t.string "image_file_name"
    t.string "image_content_type"
    t.integer "image_file_size"
    t.datetime "image_updated_at"
    t.datetime "created_at", null: false
    t.datetime "updated_at", null: false
    t.integer "type", default: 0, null: false
    t.text "html", default: "", null: false
    t.string "author_name", default: "", null: false
    t.string "author_url", default: "", null: false
    t.string "provider_name", default: "", null: false
    t.string "provider_url", default: "", null: false
    t.integer "width", default: 0, null: false
    t.integer "height", default: 0, null: false
    t.index ["status_id"], name: "index_preview_cards_on_status_id", unique: true
  end

<<<<<<< HEAD
  create_table "reports", force: :cascade do |t|
=======
  create_table "reports", id: :serial, force: :cascade do |t|
>>>>>>> 0026ba27
    t.integer "account_id", null: false
    t.integer "target_account_id", null: false
    t.bigint "status_ids", default: [], null: false, array: true
    t.text "comment", default: "", null: false
    t.boolean "action_taken", default: false, null: false
    t.datetime "created_at", null: false
    t.datetime "updated_at", null: false
    t.integer "action_taken_by_account_id"
    t.index ["account_id"], name: "index_reports_on_account_id"
    t.index ["target_account_id"], name: "index_reports_on_target_account_id"
  end

<<<<<<< HEAD
  create_table "settings", force: :cascade do |t|
=======
  create_table "settings", id: :serial, force: :cascade do |t|
>>>>>>> 0026ba27
    t.string "var", null: false
    t.text "value"
    t.string "thing_type"
    t.integer "thing_id"
    t.datetime "created_at"
    t.datetime "updated_at"
    t.index ["thing_type", "thing_id", "var"], name: "index_settings_on_thing_type_and_thing_id_and_var", unique: true
  end

  create_table "statuses", force: :cascade do |t|
    t.string "uri"
    t.integer "account_id", null: false
    t.text "text", default: "", null: false
    t.datetime "created_at", null: false
    t.datetime "updated_at", null: false
    t.bigint "in_reply_to_id"
    t.bigint "reblog_of_id"
    t.string "url"
    t.boolean "sensitive", default: false
    t.integer "visibility", default: 0, null: false
    t.integer "in_reply_to_account_id"
    t.integer "application_id"
    t.text "spoiler_text", default: "", null: false
    t.boolean "reply", default: false
    t.integer "favourites_count", default: 0, null: false
    t.integer "reblogs_count", default: 0, null: false
    t.string "language", default: "en", null: false
    t.bigint "conversation_id"
    t.index ["account_id"], name: "index_statuses_on_account_id"
    t.index ["conversation_id"], name: "index_statuses_on_conversation_id"
    t.index ["in_reply_to_id"], name: "index_statuses_on_in_reply_to_id"
    t.index ["reblog_of_id"], name: "index_statuses_on_reblog_of_id"
    t.index ["uri"], name: "index_statuses_on_uri", unique: true
  end

  create_table "statuses_tags", id: false, force: :cascade do |t|
    t.bigint "status_id", null: false
    t.integer "tag_id", null: false
    t.index ["status_id"], name: "index_statuses_tags_on_status_id"
    t.index ["tag_id", "status_id"], name: "index_statuses_tags_on_tag_id_and_status_id", unique: true
  end

<<<<<<< HEAD
  create_table "stream_entries", force: :cascade do |t|
=======
  create_table "stream_entries", id: :serial, force: :cascade do |t|
>>>>>>> 0026ba27
    t.integer "account_id"
    t.bigint "activity_id"
    t.string "activity_type"
    t.datetime "created_at", null: false
    t.datetime "updated_at", null: false
    t.boolean "hidden", default: false, null: false
    t.index ["account_id"], name: "index_stream_entries_on_account_id"
    t.index ["activity_id", "activity_type"], name: "index_stream_entries_on_activity_id_and_activity_type"
  end

<<<<<<< HEAD
  create_table "subscriptions", force: :cascade do |t|
=======
  create_table "subscriptions", id: :serial, force: :cascade do |t|
>>>>>>> 0026ba27
    t.string "callback_url", default: "", null: false
    t.string "secret"
    t.datetime "expires_at"
    t.boolean "confirmed", default: false, null: false
    t.integer "account_id", null: false
    t.datetime "created_at", null: false
    t.datetime "updated_at", null: false
    t.datetime "last_successful_delivery_at"
    t.index ["account_id", "callback_url"], name: "index_subscriptions_on_account_id_and_callback_url", unique: true
  end

<<<<<<< HEAD
  create_table "tags", force: :cascade do |t|
    t.string "name", default: "", null: false
    t.datetime "created_at", null: false
    t.datetime "updated_at", null: false
    t.index "to_tsvector('simple'::regconfig, (name)::text)", name: "hashtag_search_index", using: :gin
    t.index ["name"], name: "index_tags_on_name", unique: true
  end

  create_table "users", force: :cascade do |t|
=======
  create_table "tags", id: :serial, force: :cascade do |t|
    t.string "name", default: "", null: false
    t.datetime "created_at", null: false
    t.datetime "updated_at", null: false
    t.index "name text_pattern_ops", name: "hashtag_search_index"
    t.index ["name"], name: "index_tags_on_name", unique: true
  end

  create_table "users", id: :serial, force: :cascade do |t|
>>>>>>> 0026ba27
    t.string "email", default: "", null: false
    t.integer "account_id", null: false
    t.datetime "created_at", null: false
    t.datetime "updated_at", null: false
    t.string "encrypted_password", default: "", null: false
    t.string "reset_password_token"
    t.datetime "reset_password_sent_at"
    t.datetime "remember_created_at"
    t.integer "sign_in_count", default: 0, null: false
    t.datetime "current_sign_in_at"
    t.datetime "last_sign_in_at"
    t.inet "current_sign_in_ip"
    t.inet "last_sign_in_ip"
    t.boolean "admin", default: false
    t.string "confirmation_token"
    t.datetime "confirmed_at"
    t.datetime "confirmation_sent_at"
    t.string "unconfirmed_email"
    t.string "locale"
    t.string "encrypted_otp_secret"
    t.string "encrypted_otp_secret_iv"
    t.string "encrypted_otp_secret_salt"
    t.integer "consumed_timestep"
    t.boolean "otp_required_for_login"
    t.datetime "last_emailed_at"
    t.string "otp_backup_codes", array: true
    t.string "filtered_languages", default: [], null: false, array: true
    t.index ["account_id"], name: "index_users_on_account_id"
    t.index ["confirmation_token"], name: "index_users_on_confirmation_token", unique: true
    t.index ["email"], name: "index_users_on_email", unique: true
    t.index ["filtered_languages"], name: "index_users_on_filtered_languages", using: :gin
    t.index ["reset_password_token"], name: "index_users_on_reset_password_token", unique: true
  end

<<<<<<< HEAD
  create_table "web_settings", force: :cascade do |t|
=======
  create_table "web_settings", id: :serial, force: :cascade do |t|
>>>>>>> 0026ba27
    t.integer "user_id"
    t.json "data"
    t.datetime "created_at", null: false
    t.datetime "updated_at", null: false
    t.index ["user_id"], name: "index_web_settings_on_user_id", unique: true
  end

  add_foreign_key "account_domain_blocks", "accounts", on_delete: :cascade
  add_foreign_key "blocks", "accounts", column: "target_account_id", on_delete: :cascade
  add_foreign_key "blocks", "accounts", on_delete: :cascade
  add_foreign_key "conversation_mutes", "accounts", on_delete: :cascade
  add_foreign_key "conversation_mutes", "conversations", on_delete: :cascade
  add_foreign_key "favourites", "accounts", on_delete: :cascade
  add_foreign_key "favourites", "statuses", on_delete: :cascade
  add_foreign_key "follow_requests", "accounts", column: "target_account_id", on_delete: :cascade
  add_foreign_key "follow_requests", "accounts", on_delete: :cascade
  add_foreign_key "follows", "accounts", column: "target_account_id", on_delete: :cascade
  add_foreign_key "follows", "accounts", on_delete: :cascade
  add_foreign_key "imports", "accounts", on_delete: :cascade
  add_foreign_key "media_attachments", "accounts", on_delete: :nullify
  add_foreign_key "media_attachments", "statuses", on_delete: :nullify
  add_foreign_key "mentions", "accounts", on_delete: :cascade
  add_foreign_key "mentions", "statuses", on_delete: :cascade
  add_foreign_key "mutes", "accounts", column: "target_account_id", on_delete: :cascade
  add_foreign_key "mutes", "accounts", on_delete: :cascade
  add_foreign_key "notifications", "accounts", column: "from_account_id", on_delete: :cascade
  add_foreign_key "notifications", "accounts", on_delete: :cascade
  add_foreign_key "oauth_access_grants", "oauth_applications", column: "application_id", on_delete: :cascade
  add_foreign_key "oauth_access_grants", "users", column: "resource_owner_id", on_delete: :cascade
  add_foreign_key "oauth_access_tokens", "oauth_applications", column: "application_id", on_delete: :cascade
  add_foreign_key "oauth_access_tokens", "users", column: "resource_owner_id", on_delete: :cascade
  add_foreign_key "preview_cards", "statuses", on_delete: :cascade
  add_foreign_key "reports", "accounts", column: "action_taken_by_account_id", on_delete: :nullify
  add_foreign_key "reports", "accounts", column: "target_account_id", on_delete: :cascade
  add_foreign_key "reports", "accounts", on_delete: :cascade
  add_foreign_key "statuses", "accounts", column: "in_reply_to_account_id", on_delete: :nullify
  add_foreign_key "statuses", "accounts", on_delete: :cascade
  add_foreign_key "statuses", "statuses", column: "in_reply_to_id", on_delete: :nullify
  add_foreign_key "statuses", "statuses", column: "reblog_of_id", on_delete: :cascade
  add_foreign_key "statuses_tags", "statuses", on_delete: :cascade
  add_foreign_key "statuses_tags", "tags", on_delete: :cascade
  add_foreign_key "stream_entries", "accounts", on_delete: :cascade
  add_foreign_key "subscriptions", "accounts", on_delete: :cascade
  add_foreign_key "users", "accounts", on_delete: :cascade
  add_foreign_key "web_settings", "users", on_delete: :cascade
end<|MERGE_RESOLUTION|>--- conflicted
+++ resolved
@@ -15,11 +15,7 @@
   # These are extensions that must be enabled in order to support this database
   enable_extension "plpgsql"
 
-<<<<<<< HEAD
-  create_table "account_domain_blocks", force: :cascade do |t|
-=======
   create_table "account_domain_blocks", id: :serial, force: :cascade do |t|
->>>>>>> 0026ba27
     t.integer "account_id"
     t.string "domain"
     t.datetime "created_at", null: false
@@ -27,11 +23,7 @@
     t.index ["account_id", "domain"], name: "index_account_domain_blocks_on_account_id_and_domain", unique: true
   end
 
-<<<<<<< HEAD
-  create_table "accounts", force: :cascade do |t|
-=======
   create_table "accounts", id: :serial, force: :cascade do |t|
->>>>>>> 0026ba27
     t.string "username", default: "", null: false
     t.string "domain"
     t.string "secret", default: "", null: false
@@ -71,11 +63,7 @@
     t.index ["username", "domain"], name: "index_accounts_on_username_and_domain", unique: true
   end
 
-<<<<<<< HEAD
-  create_table "blocks", force: :cascade do |t|
-=======
   create_table "blocks", id: :serial, force: :cascade do |t|
->>>>>>> 0026ba27
     t.integer "account_id", null: false
     t.integer "target_account_id", null: false
     t.datetime "created_at", null: false
@@ -83,11 +71,7 @@
     t.index ["account_id", "target_account_id"], name: "index_blocks_on_account_id_and_target_account_id", unique: true
   end
 
-<<<<<<< HEAD
-  create_table "conversation_mutes", force: :cascade do |t|
-=======
   create_table "conversation_mutes", id: :serial, force: :cascade do |t|
->>>>>>> 0026ba27
     t.integer "account_id", null: false
     t.bigint "conversation_id", null: false
     t.index ["account_id", "conversation_id"], name: "index_conversation_mutes_on_account_id_and_conversation_id", unique: true
@@ -100,11 +84,7 @@
     t.index ["uri"], name: "index_conversations_on_uri", unique: true
   end
 
-<<<<<<< HEAD
-  create_table "domain_blocks", force: :cascade do |t|
-=======
   create_table "domain_blocks", id: :serial, force: :cascade do |t|
->>>>>>> 0026ba27
     t.string "domain", default: "", null: false
     t.datetime "created_at", null: false
     t.datetime "updated_at", null: false
@@ -113,11 +93,7 @@
     t.index ["domain"], name: "index_domain_blocks_on_domain", unique: true
   end
 
-<<<<<<< HEAD
-  create_table "favourites", force: :cascade do |t|
-=======
   create_table "favourites", id: :serial, force: :cascade do |t|
->>>>>>> 0026ba27
     t.integer "account_id", null: false
     t.integer "status_id", null: false
     t.datetime "created_at", null: false
@@ -126,11 +102,7 @@
     t.index ["status_id"], name: "index_favourites_on_status_id"
   end
 
-<<<<<<< HEAD
-  create_table "follow_requests", force: :cascade do |t|
-=======
   create_table "follow_requests", id: :serial, force: :cascade do |t|
->>>>>>> 0026ba27
     t.integer "account_id", null: false
     t.integer "target_account_id", null: false
     t.datetime "created_at", null: false
@@ -138,11 +110,7 @@
     t.index ["account_id", "target_account_id"], name: "index_follow_requests_on_account_id_and_target_account_id", unique: true
   end
 
-<<<<<<< HEAD
-  create_table "follows", force: :cascade do |t|
-=======
   create_table "follows", id: :serial, force: :cascade do |t|
->>>>>>> 0026ba27
     t.integer "account_id", null: false
     t.integer "target_account_id", null: false
     t.datetime "created_at", null: false
@@ -150,11 +118,7 @@
     t.index ["account_id", "target_account_id"], name: "index_follows_on_account_id_and_target_account_id", unique: true
   end
 
-<<<<<<< HEAD
-  create_table "imports", force: :cascade do |t|
-=======
   create_table "imports", id: :serial, force: :cascade do |t|
->>>>>>> 0026ba27
     t.integer "account_id", null: false
     t.integer "type", null: false
     t.boolean "approved"
@@ -166,11 +130,7 @@
     t.datetime "data_updated_at"
   end
 
-<<<<<<< HEAD
-  create_table "media_attachments", force: :cascade do |t|
-=======
   create_table "media_attachments", id: :serial, force: :cascade do |t|
->>>>>>> 0026ba27
     t.bigint "status_id"
     t.string "file_file_name"
     t.string "file_content_type"
@@ -183,19 +143,12 @@
     t.string "shortcode"
     t.integer "type", default: 0, null: false
     t.json "file_meta"
-<<<<<<< HEAD
-=======
     t.index ["account_id"], name: "index_media_attachments_on_account_id"
->>>>>>> 0026ba27
     t.index ["shortcode"], name: "index_media_attachments_on_shortcode", unique: true
     t.index ["status_id"], name: "index_media_attachments_on_status_id"
   end
 
-<<<<<<< HEAD
-  create_table "mentions", force: :cascade do |t|
-=======
   create_table "mentions", id: :serial, force: :cascade do |t|
->>>>>>> 0026ba27
     t.integer "account_id"
     t.bigint "status_id"
     t.datetime "created_at", null: false
@@ -204,11 +157,7 @@
     t.index ["status_id"], name: "index_mentions_on_status_id"
   end
 
-<<<<<<< HEAD
-  create_table "mutes", force: :cascade do |t|
-=======
   create_table "mutes", id: :serial, force: :cascade do |t|
->>>>>>> 0026ba27
     t.integer "account_id", null: false
     t.integer "target_account_id", null: false
     t.datetime "created_at", null: false
@@ -216,11 +165,7 @@
     t.index ["account_id", "target_account_id"], name: "index_mutes_on_account_id_and_target_account_id", unique: true
   end
 
-<<<<<<< HEAD
-  create_table "notifications", force: :cascade do |t|
-=======
   create_table "notifications", id: :serial, force: :cascade do |t|
->>>>>>> 0026ba27
     t.integer "account_id"
     t.bigint "activity_id"
     t.string "activity_type"
@@ -231,11 +176,7 @@
     t.index ["activity_id", "activity_type"], name: "index_notifications_on_activity_id_and_activity_type"
   end
 
-<<<<<<< HEAD
-  create_table "oauth_access_grants", force: :cascade do |t|
-=======
   create_table "oauth_access_grants", id: :serial, force: :cascade do |t|
->>>>>>> 0026ba27
     t.integer "resource_owner_id", null: false
     t.integer "application_id", null: false
     t.string "token", null: false
@@ -247,11 +188,7 @@
     t.index ["token"], name: "index_oauth_access_grants_on_token", unique: true
   end
 
-<<<<<<< HEAD
-  create_table "oauth_access_tokens", force: :cascade do |t|
-=======
   create_table "oauth_access_tokens", id: :serial, force: :cascade do |t|
->>>>>>> 0026ba27
     t.integer "resource_owner_id"
     t.integer "application_id"
     t.string "token", null: false
@@ -265,11 +202,7 @@
     t.index ["token"], name: "index_oauth_access_tokens_on_token", unique: true
   end
 
-<<<<<<< HEAD
-  create_table "oauth_applications", force: :cascade do |t|
-=======
   create_table "oauth_applications", id: :serial, force: :cascade do |t|
->>>>>>> 0026ba27
     t.string "name", null: false
     t.string "uid", null: false
     t.string "secret", null: false
@@ -282,11 +215,7 @@
     t.index ["uid"], name: "index_oauth_applications_on_uid", unique: true
   end
 
-<<<<<<< HEAD
-  create_table "preview_cards", force: :cascade do |t|
-=======
   create_table "preview_cards", id: :serial, force: :cascade do |t|
->>>>>>> 0026ba27
     t.bigint "status_id"
     t.string "url", default: "", null: false
     t.string "title"
@@ -308,11 +237,7 @@
     t.index ["status_id"], name: "index_preview_cards_on_status_id", unique: true
   end
 
-<<<<<<< HEAD
-  create_table "reports", force: :cascade do |t|
-=======
   create_table "reports", id: :serial, force: :cascade do |t|
->>>>>>> 0026ba27
     t.integer "account_id", null: false
     t.integer "target_account_id", null: false
     t.bigint "status_ids", default: [], null: false, array: true
@@ -325,11 +250,7 @@
     t.index ["target_account_id"], name: "index_reports_on_target_account_id"
   end
 
-<<<<<<< HEAD
-  create_table "settings", force: :cascade do |t|
-=======
   create_table "settings", id: :serial, force: :cascade do |t|
->>>>>>> 0026ba27
     t.string "var", null: false
     t.text "value"
     t.string "thing_type"
@@ -372,11 +293,7 @@
     t.index ["tag_id", "status_id"], name: "index_statuses_tags_on_tag_id_and_status_id", unique: true
   end
 
-<<<<<<< HEAD
-  create_table "stream_entries", force: :cascade do |t|
-=======
   create_table "stream_entries", id: :serial, force: :cascade do |t|
->>>>>>> 0026ba27
     t.integer "account_id"
     t.bigint "activity_id"
     t.string "activity_type"
@@ -387,11 +304,7 @@
     t.index ["activity_id", "activity_type"], name: "index_stream_entries_on_activity_id_and_activity_type"
   end
 
-<<<<<<< HEAD
-  create_table "subscriptions", force: :cascade do |t|
-=======
   create_table "subscriptions", id: :serial, force: :cascade do |t|
->>>>>>> 0026ba27
     t.string "callback_url", default: "", null: false
     t.string "secret"
     t.datetime "expires_at"
@@ -403,17 +316,6 @@
     t.index ["account_id", "callback_url"], name: "index_subscriptions_on_account_id_and_callback_url", unique: true
   end
 
-<<<<<<< HEAD
-  create_table "tags", force: :cascade do |t|
-    t.string "name", default: "", null: false
-    t.datetime "created_at", null: false
-    t.datetime "updated_at", null: false
-    t.index "to_tsvector('simple'::regconfig, (name)::text)", name: "hashtag_search_index", using: :gin
-    t.index ["name"], name: "index_tags_on_name", unique: true
-  end
-
-  create_table "users", force: :cascade do |t|
-=======
   create_table "tags", id: :serial, force: :cascade do |t|
     t.string "name", default: "", null: false
     t.datetime "created_at", null: false
@@ -423,7 +325,6 @@
   end
 
   create_table "users", id: :serial, force: :cascade do |t|
->>>>>>> 0026ba27
     t.string "email", default: "", null: false
     t.integer "account_id", null: false
     t.datetime "created_at", null: false
@@ -458,11 +359,7 @@
     t.index ["reset_password_token"], name: "index_users_on_reset_password_token", unique: true
   end
 
-<<<<<<< HEAD
-  create_table "web_settings", force: :cascade do |t|
-=======
   create_table "web_settings", id: :serial, force: :cascade do |t|
->>>>>>> 0026ba27
     t.integer "user_id"
     t.json "data"
     t.datetime "created_at", null: false
